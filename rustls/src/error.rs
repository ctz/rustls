--- conflicted
+++ resolved
@@ -106,13 +106,11 @@
     /// An incoming connection did not support any known application protocol.
     NoApplicationProtocol,
 
-<<<<<<< HEAD
     /// Couldn't find a suitable HPKE cipher suite for ECH
     NoHpkeConfig,
-=======
-    /// The MTU value supplied to the client was too small.
+
+   /// The MTU value supplied to the client was too small.
     MtuTooSmall,
->>>>>>> 0484cb00
 }
 
 fn join<T: fmt::Debug>(items: &[T]) -> String {
@@ -221,11 +219,8 @@
             Error::HandshakeNotComplete,
             Error::PeerSentOversizedRecord,
             Error::NoApplicationProtocol,
-<<<<<<< HEAD
             Error::NoHpkeConfig,
-=======
             Error::MtuTooSmall,
->>>>>>> 0484cb00
         ];
 
         for err in all {
