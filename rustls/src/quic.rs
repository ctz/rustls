/// This module contains optional APIs for implementing QUIC TLS.
use crate::client::{ClientConfig, ClientSession, ClientSessionImpl, Host, HelloData};
use crate::error::TLSError;
use crate::key_schedule::hkdf_expand;
use crate::msgs::enums::{AlertDescription, ContentType, ProtocolVersion};
use crate::msgs::handshake::{ClientExtension, ServerExtension};
use crate::msgs::message::{Message, MessagePayload};
use crate::server::{ServerConfig, ServerSession, ServerSessionImpl};
use crate::session::{Protocol, SessionCommon};
use crate::suites::{BulkAlgorithm, SupportedCipherSuite, TLS13_AES_128_GCM_SHA256};

use std::sync::Arc;

use ring::{aead, hkdf};
use webpki;

/// Secrets used to encrypt/decrypt traffic
#[derive(Clone, Debug)]
pub(crate) struct Secrets {
    /// Secret used to encrypt packets transmitted by the client
    pub client: hkdf::Prk,
    /// Secret used to encrypt packets transmitted by the server
    pub server: hkdf::Prk,
}

impl Secrets {
    fn local_remote(&self, is_client: bool) -> (&hkdf::Prk, &hkdf::Prk) {
        if is_client {
            (&self.client, &self.server)
        } else {
            (&self.server, &self.client)
        }
    }
}

/// Generic methods for QUIC sessions
pub trait QuicExt {
    /// Return the TLS-encoded transport parameters for the session's peer.
    fn get_quic_transport_parameters(&self) -> Option<&[u8]>;

    /// Compute the keys for encrypting/decrypting 0-RTT packets, if available
    fn get_0rtt_keys(&self) -> Option<DirectionalKeys>;

    /// Consume unencrypted TLS handshake data.
    ///
    /// Handshake data obtained from separate encryption levels should be supplied in separate calls.
    fn read_hs(&mut self, plaintext: &[u8]) -> Result<(), TLSError>;

    /// Emit unencrypted TLS handshake data.
    ///
    /// When this returns `Some(_)`, the new keys must be used for future handshake data.
    fn write_hs(&mut self, buf: &mut Vec<u8>) -> Option<Keys>;

    /// Emit the TLS description code of a fatal alert, if one has arisen.
    ///
    /// Check after `read_hs` returns `Err(_)`.
    fn get_alert(&self) -> Option<AlertDescription>;

    /// Compute the keys to use following a 1-RTT key update
    ///
    /// Must not be called until the handshake is complete
    fn next_1rtt_keys(&mut self) -> PacketKeySet;
}

impl QuicExt for ClientSession {
    fn get_quic_transport_parameters(&self) -> Option<&[u8]> {
        self.imp
            .common
            .quic
            .params
            .as_ref()
            .map(|v| v.as_ref())
    }

    fn get_0rtt_keys(&self) -> Option<DirectionalKeys> {
        Some(DirectionalKeys::new(
            self.imp.resumption_ciphersuite?,
            self.imp
                .common
                .quic
                .early_secret
                .as_ref()?,
        ))
    }

    fn read_hs(&mut self, plaintext: &[u8]) -> Result<(), TLSError> {
        read_hs(&mut self.imp.common, plaintext)?;
        self.imp
            .process_new_handshake_messages()
    }

    fn write_hs(&mut self, buf: &mut Vec<u8>) -> Option<Keys> {
        write_hs(&mut self.imp.common, buf)
    }

    fn get_alert(&self) -> Option<AlertDescription> {
        self.imp.common.quic.alert
    }

    fn next_1rtt_keys(&mut self) -> PacketKeySet {
        next_1rtt_keys(&mut self.imp.common)
    }
}

impl QuicExt for ServerSession {
    fn get_quic_transport_parameters(&self) -> Option<&[u8]> {
        self.imp
            .common
            .quic
            .params
            .as_ref()
            .map(|v| v.as_ref())
    }

    fn get_0rtt_keys(&self) -> Option<DirectionalKeys> {
        Some(DirectionalKeys::new(
            self.imp.common.get_suite()?,
            self.imp
                .common
                .quic
                .early_secret
                .as_ref()?,
        ))
    }

    fn read_hs(&mut self, plaintext: &[u8]) -> Result<(), TLSError> {
        read_hs(&mut self.imp.common, plaintext)?;
        self.imp
            .process_new_handshake_messages()
    }
    fn write_hs(&mut self, buf: &mut Vec<u8>) -> Option<Keys> {
        write_hs(&mut self.imp.common, buf)
    }

    fn get_alert(&self) -> Option<AlertDescription> {
        self.imp.common.quic.alert
    }

    fn next_1rtt_keys(&mut self) -> PacketKeySet {
        next_1rtt_keys(&mut self.imp.common)
    }
}

/// Keys used to communicate in a single direction
pub struct DirectionalKeys {
    /// Encrypts or decrypts a packet's headers
    pub header: aead::quic::HeaderProtectionKey,
    /// Encrypts or decrypts the payload of a packet
    pub packet: PacketKey,
}

impl DirectionalKeys {
    fn new(suite: &'static SupportedCipherSuite, secret: &hkdf::Prk) -> Self {
        let hp_alg = match suite.bulk {
            BulkAlgorithm::AES_128_GCM => &aead::quic::AES_128,
            BulkAlgorithm::AES_256_GCM => &aead::quic::AES_256,
            BulkAlgorithm::CHACHA20_POLY1305 => &aead::quic::CHACHA20,
        };

        Self {
            header: hkdf_expand(secret, hp_alg, b"quic hp", &[]),
            packet: PacketKey::new(suite, secret),
        }
    }
}

/// Keys to encrypt or decrypt the payload of a packet
pub struct PacketKey {
    /// Encrypts or decrypts a packet's payload
    pub key: aead::LessSafeKey,
    /// Computes unique nonces for each packet
    pub iv: Iv,
}

impl PacketKey {
    fn new(suite: &'static SupportedCipherSuite, secret: &hkdf::Prk) -> Self {
        Self {
            key: aead::LessSafeKey::new(hkdf_expand(
                secret,
                suite.aead_algorithm,
                b"quic key",
                &[],
            )),
            iv: hkdf_expand(secret, IvLen, b"quic iv", &[]),
        }
    }
}

/// Packet protection keys for bidirectional 1-RTT communication
pub struct PacketKeySet {
    /// Encrypts outgoing packets
    pub local: PacketKey,
    /// Decrypts incoming packets
    pub remote: PacketKey,
}

/// Computes unique nonces for each packet
pub struct Iv([u8; aead::NONCE_LEN]);

impl Iv {
    /// Compute the nonce to use for encrypting or decrypting `packet_number`
    pub fn nonce_for(&self, packet_number: u64) -> ring::aead::Nonce {
        let mut out = [0; aead::NONCE_LEN];
        out[4..].copy_from_slice(&packet_number.to_be_bytes());
        for (out, inp) in out.iter_mut().zip(self.0.iter()) {
            *out ^= inp;
        }
        aead::Nonce::assume_unique_for_key(out)
    }
}

impl From<hkdf::Okm<'_, IvLen>> for Iv {
    fn from(okm: hkdf::Okm<IvLen>) -> Self {
        let mut iv = [0; aead::NONCE_LEN];
        okm.fill(&mut iv[..]).unwrap();
        Iv(iv)
    }
}

struct IvLen;

impl hkdf::KeyType for IvLen {
    fn len(&self) -> usize {
        aead::NONCE_LEN
    }
}

/// Complete set of keys used to communicate with the peer
pub struct Keys {
    /// Encrypts outgoing packets
    pub local: DirectionalKeys,
    /// Decrypts incoming packets
    pub remote: DirectionalKeys,
}

impl Keys {
    /// Construct keys for use with initial packets
    pub fn initial(
        initial_salt: &hkdf::Salt,
        client_dst_connection_id: &[u8],
        is_client: bool,
    ) -> Self {
        const CLIENT_LABEL: &[u8] = b"client in";
        const SERVER_LABEL: &[u8] = b"server in";
        let hs_secret = initial_salt.extract(client_dst_connection_id);

        let secrets = Secrets {
            client: hkdf_expand(&hs_secret, hkdf::HKDF_SHA256, CLIENT_LABEL, &[]),
            server: hkdf_expand(&hs_secret, hkdf::HKDF_SHA256, SERVER_LABEL, &[]),
        };
        Self::new(&TLS13_AES_128_GCM_SHA256, is_client, &secrets)
    }

    fn new(suite: &'static SupportedCipherSuite, is_client: bool, secrets: &Secrets) -> Self {
        let (local, remote) = secrets.local_remote(is_client);
        Keys {
            local: DirectionalKeys::new(suite, local),
            remote: DirectionalKeys::new(suite, remote),
        }
    }
}

fn read_hs(this: &mut SessionCommon, plaintext: &[u8]) -> Result<(), TLSError> {
    if this
        .handshake_joiner
        .take_message(Message {
            typ: ContentType::Handshake,
            version: ProtocolVersion::TLSv1_3,
            payload: MessagePayload::new_opaque(plaintext.into()),
        })
        .is_none()
    {
        this.quic.alert = Some(AlertDescription::DecodeError);
        return Err(TLSError::CorruptMessage);
    }
    Ok(())
}

fn write_hs(this: &mut SessionCommon, buf: &mut Vec<u8>) -> Option<Keys> {
    while let Some((_, msg)) = this.quic.hs_queue.pop_front() {
        buf.extend_from_slice(&msg);
        if let Some(&(true, _)) = this.quic.hs_queue.front() {
            if this.quic.hs_secrets.is_some() {
                // Allow the caller to switch keys before proceeding.
                break;
            }
        }
    }
    if let Some(secrets) = this.quic.hs_secrets.take() {
        return Some(Keys::new(this.get_suite_assert(), this.is_client, &secrets));
    }
    if let Some(secrets) = this.quic.traffic_secrets.as_ref() {
        if !this.quic.returned_traffic_keys {
            this.quic.returned_traffic_keys = true;
            return Some(Keys::new(this.get_suite_assert(), this.is_client, &secrets));
        }
    }
    None
}

fn next_1rtt_keys(this: &mut SessionCommon) -> PacketKeySet {
    let hkdf_alg = this.get_suite_assert().hkdf_algorithm;
    let secrets = this
        .quic
        .traffic_secrets
        .as_ref()
        .expect("traffic keys not yet available");

    let next = next_1rtt_secrets(hkdf_alg, secrets);

    let (local, remote) = next.local_remote(this.is_client);
    let keys = PacketKeySet {
        local: PacketKey::new(this.get_suite_assert(), local),
        remote: PacketKey::new(this.get_suite_assert(), remote),
    };

    this.quic.traffic_secrets = Some(next);
    keys
}

fn next_1rtt_secrets(hkdf_alg: hkdf::Algorithm, prev: &Secrets) -> Secrets {
    Secrets {
        client: hkdf_expand(&prev.client, hkdf_alg, b"quic ku", &[]),
        server: hkdf_expand(&prev.server, hkdf_alg, b"quic ku", &[]),
    }
}

/// Methods specific to QUIC client sessions
pub trait ClientQuicExt {
    /// Make a new QUIC ClientSession. This differs from `ClientSession::new()`
    /// in that it takes an extra argument, `params`, which contains the
    /// TLS-encoded transport parameters to send.
    fn new_quic(
        config: &Arc<ClientConfig>,
        quic_version: Version,
        hostname: webpki::DNSNameRef,
        params: Vec<u8>,
    ) -> Result<ClientSession, TLSError> {
        assert!(
            config
                .versions
                .iter()
                .all(|x| x.get_u16() >= ProtocolVersion::TLSv1_3.get_u16()),
            "QUIC requires TLS version >= 1.3"
        );
        let ext = match quic_version {
            Version::V1Draft => ClientExtension::TransportParametersDraft(params),
            Version::V1 => ClientExtension::TransportParameters(params),
        };
        let mut imp = ClientSessionImpl::new(config);
        imp.common.protocol = Protocol::Quic;
<<<<<<< HEAD
        let mut host = Host::new(hostname);
        host.push_extra_ext(ext);
        imp.start_handshake(host);
        ClientSession { imp }
=======
        imp.start_handshake(hostname.into(), vec![ext])?;
        Ok(ClientSession { imp })
>>>>>>> 15266ca2
    }
}

impl ClientQuicExt for ClientSession {}

/// Methods specific to QUIC server sessions
pub trait ServerQuicExt {
    /// Make a new QUIC ServerSession. This differs from `ServerSession::new()`
    /// in that it takes an extra argument, `params`, which contains the
    /// TLS-encoded transport parameters to send.
    fn new_quic(config: &Arc<ServerConfig>, quic_version: Version, params: Vec<u8>) -> ServerSession {
        assert!(
            config
                .versions
                .iter()
                .all(|x| x.get_u16() >= ProtocolVersion::TLSv1_3.get_u16()),
            "QUIC requires TLS version >= 1.3"
        );
        assert!(
            config.max_early_data_size == 0 || config.max_early_data_size == 0xffff_ffff,
            "QUIC sessions must set a max early data of 0 or 2^32-1"
        );
        let ext = match quic_version {
            Version::V1Draft => ServerExtension::TransportParametersDraft(params),
            Version::V1 => ServerExtension::TransportParameters(params),
        };
        let mut imp = ServerSessionImpl::new(config, vec![ext]);
        imp.common.protocol = Protocol::Quic;
        ServerSession { imp }
    }
}

impl ServerQuicExt for ServerSession {}

/// QUIC protocol version
///
/// Governs version-specific behavior in the TLS layer
#[non_exhaustive]
pub enum Version {
    /// Draft versions prior to V1
    V1Draft,
    /// First stable RFC
    V1,
}

#[cfg(test)]
mod test {
    use super::*;

    #[test]
    fn initial_keys_test_vectors() {
        // Test vectors based on draft 27
        const INITIAL_SALT: [u8; 20] = [
            0xc3, 0xee, 0xf7, 0x12, 0xc7, 0x2e, 0xbb, 0x5a, 0x11, 0xa7, 0xd2, 0x43, 0x2b, 0xb4,
            0x63, 0x65, 0xbe, 0xf9, 0xf5, 0x02,
        ];

        const CONNECTION_ID: &[u8] = &[0x83, 0x94, 0xc8, 0xf0, 0x3e, 0x51, 0x57, 0x08];
        const PACKET_NUMBER: u64 = 42;

        let initial_salt = hkdf::Salt::new(hkdf::HKDF_SHA256, &INITIAL_SALT);
        let server_keys = Keys::initial(&initial_salt, &CONNECTION_ID, false);
        let client_keys = Keys::initial(&initial_salt, &CONNECTION_ID, true);

        // Nonces
        const SERVER_NONCE: [u8; 12] = [
            0x5e, 0x5a, 0xe6, 0x51, 0xfd, 0x1e, 0x84, 0x95, 0xaf, 0x13, 0x50, 0xa1,
        ];
        assert_eq!(
            server_keys
                .local
                .packet
                .iv
                .nonce_for(PACKET_NUMBER)
                .as_ref(),
            &SERVER_NONCE
        );
        assert_eq!(
            client_keys
                .remote
                .packet
                .iv
                .nonce_for(PACKET_NUMBER)
                .as_ref(),
            &SERVER_NONCE
        );
        const CLIENT_NONCE: [u8; 12] = [
            0x86, 0x81, 0x35, 0x94, 0x10, 0xa7, 0x0b, 0xb9, 0xc9, 0x2f, 0x04, 0x0a,
        ];
        assert_eq!(
            server_keys
                .remote
                .packet
                .iv
                .nonce_for(PACKET_NUMBER)
                .as_ref(),
            &CLIENT_NONCE
        );
        assert_eq!(
            client_keys
                .local
                .packet
                .iv
                .nonce_for(PACKET_NUMBER)
                .as_ref(),
            &CLIENT_NONCE
        );

        // Header encryption mask
        const SAMPLE: &[u8] = &[
            0x70, 0x02, 0x59, 0x6f, 0x99, 0xae, 0x67, 0xab, 0xf6, 0x5a, 0x58, 0x52, 0xf5, 0x4f,
            0x58, 0xc3,
        ];

        const SERVER_MASK: [u8; 5] = [0x38, 0x16, 0x8a, 0x0c, 0x25];
        assert_eq!(
            server_keys
                .local
                .header
                .new_mask(SAMPLE)
                .unwrap(),
            SERVER_MASK
        );
        assert_eq!(
            client_keys
                .remote
                .header
                .new_mask(SAMPLE)
                .unwrap(),
            SERVER_MASK
        );
        const CLIENT_MASK: [u8; 5] = [0xae, 0x96, 0x2e, 0x67, 0xec];
        assert_eq!(
            server_keys
                .remote
                .header
                .new_mask(SAMPLE)
                .unwrap(),
            CLIENT_MASK
        );
        assert_eq!(
            client_keys
                .local
                .header
                .new_mask(SAMPLE)
                .unwrap(),
            CLIENT_MASK
        );

        const AAD: &[u8] = &[
            0xc9, 0xff, 0x00, 0x00, 0x1b, 0x00, 0x08, 0xf0, 0x67, 0xa5, 0x50, 0x2a, 0x42, 0x62,
            0xb5, 0x00, 0x40, 0x74, 0x16, 0x8b,
        ];
        let aad = aead::Aad::from(AAD);
        const PLAINTEXT: [u8; 12] = [
            0x0d, 0x00, 0x00, 0x00, 0x00, 0x18, 0x41, 0x0a, 0x02, 0x00, 0x00, 0x56,
        ];
        let mut payload = PLAINTEXT;
        let server_nonce = server_keys
            .local
            .packet
            .iv
            .nonce_for(PACKET_NUMBER);
        let tag = server_keys
            .local
            .packet
            .key
            .seal_in_place_separate_tag(server_nonce, aad, &mut payload)
            .unwrap();
        assert_eq!(
            payload,
            [
                0x0d, 0x91, 0x96, 0x31, 0xc0, 0xeb, 0x84, 0xf2, 0x88, 0x59, 0xfe, 0xc0
            ]
        );
        assert_eq!(
            tag.as_ref(),
            &[
                0xdf, 0xee, 0x06, 0x81, 0x9e, 0x7a, 0x08, 0x34, 0xe4, 0x94, 0x19, 0x79, 0x5f, 0xe0,
                0xd7, 0x3f
            ]
        );

        let aad = aead::Aad::from(AAD);
        let mut payload = PLAINTEXT;
        let client_nonce = client_keys
            .local
            .packet
            .iv
            .nonce_for(PACKET_NUMBER);
        let tag = client_keys
            .local
            .packet
            .key
            .seal_in_place_separate_tag(client_nonce, aad, &mut payload)
            .unwrap();
        assert_eq!(
            payload,
            [
                0x89, 0x6c, 0x66, 0x91, 0xe0, 0x9f, 0x47, 0x7a, 0x91, 0x42, 0xa4, 0x46
            ]
        );
        assert_eq!(
            tag.as_ref(),
            &[
                0xb6, 0xff, 0xef, 0x89, 0xd5, 0xcb, 0x53, 0xd0, 0x98, 0xf7, 0x40, 0xa, 0x8d, 0x97,
                0x72, 0x6e
            ]
        );
    }

    #[test]
    fn key_update_test_vector() {
        fn equal_prk(x: &hkdf::Prk, y: &hkdf::Prk) -> bool {
            let mut x_data = [0; 16];
            let mut y_data = [0; 16];
            let x_okm = x
                .expand(&[b"info"], &aead::quic::AES_128)
                .unwrap();
            x_okm.fill(&mut x_data[..]).unwrap();
            let y_okm = y
                .expand(&[b"info"], &aead::quic::AES_128)
                .unwrap();
            y_okm.fill(&mut y_data[..]).unwrap();
            x_data == y_data
        }

        let initial = Secrets {
            // Constant dummy values for reproducibility
            client: hkdf::Prk::new_less_safe(
                hkdf::HKDF_SHA256,
                &[
                    0xb8, 0x76, 0x77, 0x08, 0xf8, 0x77, 0x23, 0x58, 0xa6, 0xea, 0x9f, 0xc4, 0x3e,
                    0x4a, 0xdd, 0x2c, 0x96, 0x1b, 0x3f, 0x52, 0x87, 0xa6, 0xd1, 0x46, 0x7e, 0xe0,
                    0xae, 0xab, 0x33, 0x72, 0x4d, 0xbf,
                ],
            ),
            server: hkdf::Prk::new_less_safe(
                hkdf::HKDF_SHA256,
                &[
                    0x42, 0xdc, 0x97, 0x21, 0x40, 0xe0, 0xf2, 0xe3, 0x98, 0x45, 0xb7, 0x67, 0x61,
                    0x34, 0x39, 0xdc, 0x67, 0x58, 0xca, 0x43, 0x25, 0x9b, 0x87, 0x85, 0x06, 0x82,
                    0x4e, 0xb1, 0xe4, 0x38, 0xd8, 0x55,
                ],
            ),
        };
        let updated = next_1rtt_secrets(hkdf::HKDF_SHA256, &initial);

        assert!(equal_prk(
            &updated.client,
            &hkdf::Prk::new_less_safe(
                hkdf::HKDF_SHA256,
                &[
                    0x42, 0xca, 0xc8, 0xc9, 0x1c, 0xd5, 0xeb, 0x40, 0x68, 0x2e, 0x43, 0x2e, 0xdf,
                    0x2d, 0x2b, 0xe9, 0xf4, 0x1a, 0x52, 0xca, 0x6b, 0x22, 0xd8, 0xe6, 0xcd, 0xb1,
                    0xe8, 0xac, 0xa9, 0x6, 0x1f, 0xce
                ]
            )
        ));
        assert!(equal_prk(
            &updated.server,
            &hkdf::Prk::new_less_safe(
                hkdf::HKDF_SHA256,
                &[
                    0xeb, 0x7f, 0x5e, 0x2a, 0x12, 0x3f, 0x40, 0x7d, 0xb4, 0x99, 0xe3, 0x61, 0xca,
                    0xe5, 0x90, 0xd4, 0xd9, 0x92, 0xe1, 0x4b, 0x7a, 0xce, 0x3, 0xc2, 0x44, 0xe0,
                    0x42, 0x21, 0x15, 0xb6, 0xd3, 0x8a
                ]
            )
        ));
    }
}<|MERGE_RESOLUTION|>--- conflicted
+++ resolved
@@ -349,15 +349,10 @@
         };
         let mut imp = ClientSessionImpl::new(config);
         imp.common.protocol = Protocol::Quic;
-<<<<<<< HEAD
         let mut host = Host::new(hostname);
         host.push_extra_ext(ext);
-        imp.start_handshake(host);
-        ClientSession { imp }
-=======
-        imp.start_handshake(hostname.into(), vec![ext])?;
+        imp.start_handshake(host)?;
         Ok(ClientSession { imp })
->>>>>>> 15266ca2
     }
 }
 
