use crate::check::check_message;
use crate::client::ClientSessionImpl;
use crate::error::TlsError;
use crate::hash_hs::HandshakeHash;
use crate::key_schedule::{
    KeyScheduleEarly, KeyScheduleHandshake, KeyScheduleNonSecret, KeyScheduleTraffic,
    KeyScheduleTrafficWithClientFinishedPending,
};
use crate::kx;
#[cfg(feature = "logging")]
use crate::log::{debug, trace, warn};
use crate::msgs::base::{Payload, PayloadU8};
use crate::msgs::ccs::ChangeCipherSpecPayload;
use crate::msgs::codec::Codec;
use crate::msgs::enums::KeyUpdateRequest;
use crate::msgs::enums::{AlertDescription, NamedGroup, ProtocolVersion};
use crate::msgs::enums::{ContentType, ExtensionType, HandshakeType, SignatureScheme};
use crate::msgs::handshake::DigitallySignedStruct;
use crate::msgs::handshake::EncryptedExtensions;
use crate::msgs::handshake::NewSessionTicketPayloadTLS13;
use crate::msgs::handshake::{CertificateEntry, CertificatePayloadTLS13};
use crate::msgs::handshake::{ClientExtension, HelloRetryRequest, KeyShareEntry};
use crate::msgs::handshake::{HandshakeMessagePayload, HandshakePayload};
use crate::msgs::handshake::{HasServerExtensions, ServerHelloPayload, SessionID};
use crate::msgs::handshake::{PresharedKeyIdentity, PresharedKeyOffer};
use crate::msgs::message::{Message, MessagePayload};
use crate::msgs::persist;
use crate::session::SessionRandoms;
use crate::sign;
use crate::ticketer;
use crate::verify;
use crate::{cipher, SupportedCipherSuite};
#[cfg(feature = "quic")]
use crate::{msgs::base::PayloadU16, quic, session::Protocol};

use crate::client::common::{ClientAuthDetails, ClientHelloDetails};
use crate::client::common::{HandshakeDetails, ServerCertDetails};
use crate::client::hs;

use ring::constant_time;
use ring::digest::Digest;
use webpki;

// Extensions we expect in plaintext in the ServerHello.
static ALLOWED_PLAINTEXT_EXTS: &[ExtensionType] = &[
    ExtensionType::KeyShare,
    ExtensionType::PreSharedKey,
    ExtensionType::SupportedVersions,
];

// Only the intersection of things we offer, and those disallowed
// in TLS1.3
static DISALLOWED_TLS13_EXTS: &[ExtensionType] = &[
    ExtensionType::ECPointFormats,
    ExtensionType::SessionTicket,
    ExtensionType::RenegotiationInfo,
    ExtensionType::ExtendedMasterSecret,
];

pub fn validate_server_hello(
    sess: &mut ClientSessionImpl,
    server_hello: &ServerHelloPayload,
) -> Result<(), TlsError> {
    for ext in &server_hello.extensions {
        if !ALLOWED_PLAINTEXT_EXTS.contains(&ext.get_type()) {
            sess.common
                .send_fatal_alert(AlertDescription::UnsupportedExtension);
            return Err(TlsError::PeerMisbehavedError(
                "server sent unexpected cleartext ext".to_string(),
            ));
        }
    }

    Ok(())
}

fn find_kx_hint(sess: &ClientSessionImpl, dns_name: webpki::DNSNameRef) -> Option<NamedGroup> {
    let key = persist::ClientSessionKey::hint_for_dns_name(dns_name);
    let key_buf = key.get_encoding();

    let maybe_value = sess
        .config
        .session_persistence
        .get(&key_buf);
    maybe_value.and_then(|enc| NamedGroup::read_bytes(&enc))
}

fn save_kx_hint(sess: &mut ClientSessionImpl, dns_name: webpki::DNSNameRef, group: NamedGroup) {
    let key = persist::ClientSessionKey::hint_for_dns_name(dns_name);

    sess.config
        .session_persistence
        .put(key.get_encoding(), group.get_encoding());
}

pub fn choose_kx_groups(
    sess: &ClientSessionImpl,
    exts: &mut Vec<ClientExtension>,
    hello: &mut ClientHelloDetails,
    dns_name: webpki::DNSNameRef,
    retryreq: Option<&HelloRetryRequest>,
) {
    // Choose our groups:
    // - if we've been asked via HelloRetryRequest for a specific
    //   one, do that.
    // - if not, we might have a hint of what the server supports.
    // - if not, send just the first configured group.
    //
    let group = retryreq
<<<<<<< HEAD
        .and_then(|req| {
            HelloRetryRequest::get_requested_key_share_group(req)
        })
        .or_else(|| find_kx_hint(sess, dns_name))
=======
        .and_then(|req| HelloRetryRequest::get_requested_key_share_group(req))
        .or_else(|| find_kx_hint(sess, handshake.dns_name.as_ref()))
>>>>>>> 75d08697
        .unwrap_or_else(|| {
            sess.config
                .kx_groups
                .get(0)
                .expect("No kx groups configured")
                .name
        });

    let mut key_shares = vec![];

    // in reply to HelloRetryRequest, we must not alter any existing key
    // shares
    if let Some(already_offered_share) = hello.find_key_share(group) {
        key_shares.push(KeyShareEntry::new(
            group,
            already_offered_share.pubkey.as_ref(),
        ));
        hello
            .offered_key_shares
            .push(already_offered_share);
    } else if let Some(key_share) =
        kx::KeyExchange::choose(group, &sess.config.kx_groups).and_then(kx::KeyExchange::start)
    {
        key_shares.push(KeyShareEntry::new(group, key_share.pubkey.as_ref()));
        hello.offered_key_shares.push(key_share);
    }

    exts.push(ClientExtension::KeyShare(key_shares));
}

/// This implements the horrifying TLS1.3 hack where PSK binders have a
/// data dependency on the message they are contained within.
pub fn fill_in_psk_binder(
    handshake: &HandshakeDetails,
    transcript: &HandshakeHash,
    hmp: &mut HandshakeMessagePayload,
) -> KeyScheduleEarly {
    // We need to know the hash function of the suite we're trying to resume into.
    let resuming = handshake
        .resuming_session
        .as_ref()
        .unwrap();
    let suite = resuming.suite;
    let hkdf_alg = suite.hkdf_algorithm;
    let suite_hash = suite.get_hash();

    // The binder is calculated over the clienthello, but doesn't include itself or its
    // length, or the length of its container.
    let binder_plaintext = hmp.get_encoding_for_binder_signing();
    let handshake_hash = transcript.get_hash_given(suite_hash, &binder_plaintext);

    // Run a fake key_schedule to simulate what the server will do if it chooses
    // to resume.
    let key_schedule = KeyScheduleEarly::new(hkdf_alg, &resuming.master_secret.0);
    let real_binder = key_schedule.resumption_psk_binder_key_and_sign_verify_data(&handshake_hash);

    if let HandshakePayload::ClientHello(ref mut ch) = hmp.payload {
        ch.set_psk_binder(real_binder.as_ref());
    };

    key_schedule
}

pub fn start_handshake_traffic(
    suite: &'static SupportedCipherSuite,
    sess: &mut ClientSessionImpl,
    early_key_schedule: Option<KeyScheduleEarly>,
    server_hello: &ServerHelloPayload,
    handshake: &mut HandshakeDetails,
    dns_name: webpki::DNSNameRef,
    transcript: &mut HandshakeHash,
    hello: &mut ClientHelloDetails,
    randoms: &SessionRandoms,
) -> Result<(KeyScheduleHandshake, Digest), TlsError> {
    let their_key_share = server_hello
        .get_key_share()
        .ok_or_else(|| {
            sess.common
                .send_fatal_alert(AlertDescription::MissingExtension);
            TlsError::PeerMisbehavedError("missing key share".to_string())
        })?;

    let our_key_share = hello
        .find_key_share_and_discard_others(their_key_share.group)
        .ok_or_else(|| hs::illegal_param(sess, "wrong group for key share"))?;
    let shared = our_key_share
        .complete(&their_key_share.payload.0)
        .ok_or_else(|| TlsError::PeerMisbehavedError("key exchange failed".to_string()))?;

    let mut key_schedule = if let Some(selected_psk) = server_hello.get_psk_index() {
        if let Some(ref resuming) = handshake.resuming_session {
            if !resuming.suite.can_resume_to(suite) {
                return Err(hs::illegal_param(
                    sess,
                    "server resuming incompatible suite",
                ));
            }

            // If the server varies the suite here, we will have encrypted early data with
            // the wrong suite.
            if sess.early_data.is_enabled() && resuming.suite != suite {
                return Err(hs::illegal_param(
                    sess,
                    "server varied suite with early data",
                ));
            }

            if selected_psk != 0 {
                return Err(hs::illegal_param(sess, "server selected invalid psk"));
            }

            debug!("Resuming using PSK");
            // The key schedule has been initialized and set in fill_in_psk_binder()
        } else {
            return Err(TlsError::PeerMisbehavedError(
                "server selected unoffered psk".to_string(),
            ));
        }
        early_key_schedule
            .unwrap()
            .into_handshake(&shared.shared_secret)
    } else {
        debug!("Not resuming");
        // Discard the early data key schedule.
        sess.early_data.rejected();
        sess.common.early_traffic = false;
        handshake.resuming_session.take();
        KeyScheduleNonSecret::new(suite.hkdf_algorithm).into_handshake(&shared.shared_secret)
    };

    // Remember what KX group the server liked for next time.
    save_kx_hint(sess, dns_name, their_key_share.group);

    // If we change keying when a subsequent handshake message is being joined,
    // the two halves will have different record layer protections.  Disallow this.
    hs::check_aligned_handshake(sess)?;

    let hash_at_client_recvd_server_hello = transcript.get_current_hash();

    let _maybe_write_key = if !sess.early_data.is_enabled() {
        // Set the client encryption key for handshakes if early data is not used
        let write_key = key_schedule.client_handshake_traffic_secret(
            &hash_at_client_recvd_server_hello,
            &*sess.config.key_log,
            &randoms.client,
        );
        sess.common
            .record_layer
            .set_message_encrypter(cipher::new_tls13_write(suite, &write_key));
        Some(write_key)
    } else {
        None
    };

    let read_key = key_schedule.server_handshake_traffic_secret(
        &hash_at_client_recvd_server_hello,
        &*sess.config.key_log,
        &randoms.client,
    );
    sess.common
        .record_layer
        .set_message_decrypter(cipher::new_tls13_read(suite, &read_key));

    #[cfg(feature = "quic")]
    {
        let write_key = if sess.early_data.is_enabled() {
            // Traffic secret wasn't computed and stored above, so do it here.
            key_schedule.client_handshake_traffic_secret(
                &hash_at_client_recvd_server_hello,
                &*sess.config.key_log,
                &randoms.client,
            )
        } else {
            _maybe_write_key.unwrap()
        };
        sess.common.quic.hs_secrets = Some(quic::Secrets {
            client: write_key,
            server: read_key,
        });
    }

    Ok((key_schedule, hash_at_client_recvd_server_hello))
}

pub fn prepare_resumption(
    sess: &mut ClientSessionImpl,
    ticket: Vec<u8>,
    handshake: &HandshakeDetails,
    exts: &mut Vec<ClientExtension>,
    doing_retry: bool,
) -> bool {
    let resuming_session = match handshake.resuming_session.as_ref() {
        Some(resuming_session) => resuming_session,
        None => {
            return false;
        }
    };
    let resuming_suite = resuming_session.suite;
    if !hs::compatible_suite(sess, resuming_session.suite) {
        return false;
    };

    sess.resumption_ciphersuite = Some(resuming_suite);
    // The EarlyData extension MUST be supplied together with the
    // PreSharedKey extension.
    let max_early_data_size = resuming_session.max_early_data_size;
    if sess.config.enable_early_data && max_early_data_size > 0 && !doing_retry {
        sess.early_data
            .enable(max_early_data_size as usize);
        exts.push(ClientExtension::EarlyData);
    }

    // Finally, and only for TLS1.3 with a ticket resumption, include a binder
    // for our ticket.  This must go last.
    //
    // Include an empty binder. It gets filled in below because it depends on
    // the message it's contained in (!!!).
    let obfuscated_ticket_age = resuming_session.get_obfuscated_ticket_age(ticketer::timebase());

    let binder_len = resuming_suite.get_hash().output_len;
    let binder = vec![0u8; binder_len];

    let psk_identity = PresharedKeyIdentity::new(ticket, obfuscated_ticket_age);
    let psk_ext = PresharedKeyOffer::new(psk_identity, binder);
    exts.push(ClientExtension::PresharedKey(psk_ext));

    true
}

pub fn emit_fake_ccs(sent_tls13_fake_ccs: &mut bool, sess: &mut ClientSessionImpl) {
    if sess.common.is_quic() {
        return;
    }

    if std::mem::replace(sent_tls13_fake_ccs, true) {
        return;
    }

    let m = Message {
        typ: ContentType::ChangeCipherSpec,
        version: ProtocolVersion::TLSv1_2,
        payload: MessagePayload::ChangeCipherSpec(ChangeCipherSpecPayload {}),
    };
    sess.common.send_msg(m, false);
}

fn validate_encrypted_extensions(
    sess: &mut ClientSessionImpl,
    hello: &ClientHelloDetails,
    exts: &EncryptedExtensions,
) -> Result<(), TlsError> {
    if exts.has_duplicate_extension() {
        sess.common
            .send_fatal_alert(AlertDescription::DecodeError);
        return Err(TlsError::PeerMisbehavedError(
            "server sent duplicate encrypted extensions".to_string(),
        ));
    }

    if hello.server_sent_unsolicited_extensions(exts, &[]) {
        sess.common
            .send_fatal_alert(AlertDescription::UnsupportedExtension);
        let msg = "server sent unsolicited encrypted extension".to_string();
        return Err(TlsError::PeerMisbehavedError(msg));
    }

    for ext in exts {
        if ALLOWED_PLAINTEXT_EXTS.contains(&ext.get_type())
            || DISALLOWED_TLS13_EXTS.contains(&ext.get_type())
        {
            sess.common
                .send_fatal_alert(AlertDescription::UnsupportedExtension);
            let msg = "server sent inappropriate encrypted extension".to_string();
            return Err(TlsError::PeerMisbehavedError(msg));
        }
    }

    Ok(())
}

pub struct ExpectEncryptedExtensions {
    pub handshake: HandshakeDetails,
    pub dns_name: webpki::DNSName,
    pub randoms: SessionRandoms,
    pub transcript: HandshakeHash,
    pub key_schedule: KeyScheduleHandshake,
    pub hello: ClientHelloDetails,
    pub hash_at_client_recvd_server_hello: Digest,
}

impl hs::State for ExpectEncryptedExtensions {
    fn handle(
        mut self: Box<Self>,
        sess: &mut ClientSessionImpl,
        m: Message,
    ) -> hs::NextStateOrError {
        let exts = require_handshake_msg!(
            m,
            HandshakeType::EncryptedExtensions,
            HandshakePayload::EncryptedExtensions
        )?;
        debug!("TLS1.3 encrypted extensions: {:?}", exts);
        self.transcript.add_message(&m);

        validate_encrypted_extensions(sess, &self.hello, &exts)?;
        hs::process_alpn_protocol(sess, exts.get_alpn_protocol())?;

        #[cfg(feature = "quic")]
        {
            // QUIC transport parameters
            if let Some(params) = exts.get_quic_params_extension() {
                sess.common.quic.params = Some(params);
            }
        }

        if let Some(resuming_session) = &self.handshake.resuming_session {
            let was_early_traffic = sess.common.early_traffic;
            if was_early_traffic {
                if exts.early_data_extension_offered() {
                    sess.early_data.accepted();
                } else {
                    sess.early_data.rejected();
                    sess.common.early_traffic = false;
                }
            }

            if was_early_traffic && !sess.common.early_traffic {
                // If no early traffic, set the encryption key for handshakes
                let suite = sess.common.get_suite_assert();
                let write_key = self
                    .key_schedule
                    .client_handshake_traffic_secret(
                        &self.hash_at_client_recvd_server_hello,
                        &*sess.config.key_log,
                        &self.randoms.client,
                    );
                sess.common
                    .record_layer
                    .set_message_encrypter(cipher::new_tls13_write(suite, &write_key));
            }

            sess.server_cert_chain = resuming_session
                .server_cert_chain
                .clone();

            // We *don't* reverify the certificate chain here: resumption is a
            // continuation of the previous session in terms of security policy.
            let cert_verified = verify::ServerCertVerified::assertion();
            let sig_verified = verify::HandshakeSignatureValid::assertion();
            Ok(Box::new(ExpectFinished {
                dns_name: self.dns_name,
                randoms: self.randoms,
                transcript: self.transcript,
                key_schedule: self.key_schedule,
                client_auth: None,
                cert_verified,
                sig_verified,
                hash_at_client_recvd_server_hello: self.hash_at_client_recvd_server_hello,
            }))
        } else {
            if exts.early_data_extension_offered() {
                let msg = "server sent early data extension without resumption".to_string();
                return Err(TlsError::PeerMisbehavedError(msg));
            }
            Ok(Box::new(ExpectCertificateOrCertReq {
                dns_name: self.dns_name,
                randoms: self.randoms,
                transcript: self.transcript,
                key_schedule: self.key_schedule,
                may_send_sct_list: self.hello.server_may_send_sct_list(),
                hash_at_client_recvd_server_hello: self.hash_at_client_recvd_server_hello,
            }))
        }
    }
}

struct ExpectCertificate {
    dns_name: webpki::DNSName,
    randoms: SessionRandoms,
    transcript: HandshakeHash,
    key_schedule: KeyScheduleHandshake,
    may_send_sct_list: bool,
    client_auth: Option<ClientAuthDetails>,
    hash_at_client_recvd_server_hello: Digest,
}

impl hs::State for ExpectCertificate {
    fn handle(
        mut self: Box<Self>,
        sess: &mut ClientSessionImpl,
        m: Message,
    ) -> hs::NextStateOrError {
        let cert_chain = require_handshake_msg!(
            m,
            HandshakeType::Certificate,
            HandshakePayload::CertificateTLS13
        )?;
        self.transcript.add_message(&m);

        // This is only non-empty for client auth.
        if !cert_chain.context.0.is_empty() {
            warn!("certificate with non-empty context during handshake");
            sess.common
                .send_fatal_alert(AlertDescription::DecodeError);
            return Err(TlsError::CorruptMessagePayload(ContentType::Handshake));
        }

        if cert_chain.any_entry_has_duplicate_extension()
            || cert_chain.any_entry_has_unknown_extension()
        {
            warn!("certificate chain contains unsolicited/unknown extension");
            sess.common
                .send_fatal_alert(AlertDescription::UnsupportedExtension);
            return Err(TlsError::PeerMisbehavedError(
                "bad cert chain extensions".to_string(),
            ));
        }

        let server_cert = ServerCertDetails::new(
            cert_chain.convert(),
            cert_chain.get_end_entity_ocsp(),
            cert_chain.get_end_entity_scts(),
        );

        if let Some(sct_list) = server_cert.scts.as_ref() {
            if hs::sct_list_is_invalid(sct_list) {
                let error_msg = "server sent invalid SCT list".to_string();
                return Err(TlsError::PeerMisbehavedError(error_msg));
            }

            if !self.may_send_sct_list {
                let error_msg = "server sent unsolicited SCT list".to_string();
                return Err(TlsError::PeerMisbehavedError(error_msg));
            }
        }

        Ok(Box::new(ExpectCertificateVerify {
            dns_name: self.dns_name,
            randoms: self.randoms,
            transcript: self.transcript,
            key_schedule: self.key_schedule,
            server_cert,
            client_auth: self.client_auth,
            hash_at_client_recvd_server_hello: self.hash_at_client_recvd_server_hello,
        }))
    }
}

struct ExpectCertificateOrCertReq {
    dns_name: webpki::DNSName,
    randoms: SessionRandoms,
    transcript: HandshakeHash,
    key_schedule: KeyScheduleHandshake,
    may_send_sct_list: bool,
    hash_at_client_recvd_server_hello: Digest,
}

impl hs::State for ExpectCertificateOrCertReq {
    fn handle(self: Box<Self>, sess: &mut ClientSessionImpl, m: Message) -> hs::NextStateOrError {
        check_message(
            &m,
            &[ContentType::Handshake],
            &[
                HandshakeType::Certificate,
                HandshakeType::CertificateRequest,
            ],
        )?;
        if m.is_handshake_type(HandshakeType::Certificate) {
            Box::new(ExpectCertificate {
                dns_name: self.dns_name,
                randoms: self.randoms,
                transcript: self.transcript,
                key_schedule: self.key_schedule,
                may_send_sct_list: self.may_send_sct_list,
                client_auth: None,
                hash_at_client_recvd_server_hello: self.hash_at_client_recvd_server_hello,
            })
            .handle(sess, m)
        } else {
            Box::new(ExpectCertificateRequest {
                dns_name: self.dns_name,
                randoms: self.randoms,
                transcript: self.transcript,
                key_schedule: self.key_schedule,
                may_send_sct_list: self.may_send_sct_list,
                hash_at_client_recvd_server_hello: self.hash_at_client_recvd_server_hello,
            })
            .handle(sess, m)
        }
    }
}

// --- TLS1.3 CertificateVerify ---
struct ExpectCertificateVerify {
    dns_name: webpki::DNSName,
    randoms: SessionRandoms,
    transcript: HandshakeHash,
    key_schedule: KeyScheduleHandshake,
    server_cert: ServerCertDetails,
    client_auth: Option<ClientAuthDetails>,
    hash_at_client_recvd_server_hello: Digest,
}

fn send_cert_error_alert(sess: &mut ClientSessionImpl, err: TlsError) -> TlsError {
    match err {
        TlsError::WebPKIError(webpki::Error::BadDER, _) => {
            sess.common
                .send_fatal_alert(AlertDescription::DecodeError);
        }
        TlsError::PeerMisbehavedError(_) => {
            sess.common
                .send_fatal_alert(AlertDescription::IllegalParameter);
        }
        _ => {
            sess.common
                .send_fatal_alert(AlertDescription::BadCertificate);
        }
    };

    err
}

impl hs::State for ExpectCertificateVerify {
    fn handle(
        mut self: Box<Self>,
        sess: &mut ClientSessionImpl,
        m: Message,
    ) -> hs::NextStateOrError {
        let cert_verify = require_handshake_msg!(
            m,
            HandshakeType::CertificateVerify,
            HandshakePayload::CertificateVerify
        )?;

        trace!("Server cert is {:?}", self.server_cert.cert_chain);

        // 1. Verify the certificate chain.
        let (end_entity, intermediates) = self
            .server_cert
            .cert_chain
            .split_first()
            .ok_or(TlsError::NoCertificatesPresented)?;
        let now = std::time::SystemTime::now();
        let cert_verified = sess
            .config
            .get_verifier()
            .verify_server_cert(
                end_entity,
                intermediates,
                self.dns_name.as_ref(),
                &mut self.server_cert.scts(),
                &self.server_cert.ocsp_response,
                now,
            )
            .map_err(|err| send_cert_error_alert(sess, err))?;

        // 2. Verify their signature on the handshake.
        let handshake_hash = self.transcript.get_current_hash();
        let sig_verified = sess
            .config
            .get_verifier()
            .verify_tls13_signature(
                &verify::construct_tls13_server_verify_message(&handshake_hash),
                &self.server_cert.cert_chain[0],
                &cert_verify,
            )
            .map_err(|err| send_cert_error_alert(sess, err))?;

        sess.server_cert_chain = self.server_cert.cert_chain;
        self.transcript.add_message(&m);

        Ok(Box::new(ExpectFinished {
            dns_name: self.dns_name,
            randoms: self.randoms,
            transcript: self.transcript,
            key_schedule: self.key_schedule,
            client_auth: self.client_auth,
            cert_verified,
            sig_verified,
            hash_at_client_recvd_server_hello: self.hash_at_client_recvd_server_hello,
        }))
    }
}

// TLS1.3 version of CertificateRequest handling.  We then move to expecting the server
// Certificate. Unfortunately the CertificateRequest type changed in an annoying way
// in TLS1.3.
struct ExpectCertificateRequest {
    dns_name: webpki::DNSName,
    randoms: SessionRandoms,
    transcript: HandshakeHash,
    key_schedule: KeyScheduleHandshake,
    may_send_sct_list: bool,
    hash_at_client_recvd_server_hello: Digest,
}

impl hs::State for ExpectCertificateRequest {
    fn handle(
        mut self: Box<Self>,
        sess: &mut ClientSessionImpl,
        m: Message,
    ) -> hs::NextStateOrError {
        let certreq = &require_handshake_msg!(
            m,
            HandshakeType::CertificateRequest,
            HandshakePayload::CertificateRequestTLS13
        )?;
        self.transcript.add_message(&m);
        debug!("Got CertificateRequest {:?}", certreq);

        // Fortunately the problems here in TLS1.2 and prior are corrected in
        // TLS1.3.

        // Must be empty during handshake.
        if !certreq.context.0.is_empty() {
            warn!("Server sent non-empty certreq context");
            sess.common
                .send_fatal_alert(AlertDescription::DecodeError);
            return Err(TlsError::CorruptMessagePayload(ContentType::Handshake));
        }

        let tls13_sign_schemes = sign::supported_sign_tls13();
        let no_sigschemes = Vec::new();
        let compat_sigschemes = certreq
            .get_sigalgs_extension()
            .unwrap_or(&no_sigschemes)
            .iter()
            .cloned()
            .filter(|scheme| tls13_sign_schemes.contains(scheme))
            .collect::<Vec<SignatureScheme>>();

        if compat_sigschemes.is_empty() {
            sess.common
                .send_fatal_alert(AlertDescription::HandshakeFailure);
            return Err(TlsError::PeerIncompatibleError(
                "server sent bad certreq schemes".to_string(),
            ));
        }

        let no_canames = Vec::new();
        let canames = certreq
            .get_authorities_extension()
            .unwrap_or(&no_canames)
            .iter()
            .map(|p| p.0.as_slice())
            .collect::<Vec<&[u8]>>();
        let maybe_certkey = sess
            .config
            .client_auth_cert_resolver
            .resolve(&canames, &compat_sigschemes);

        let mut client_auth = ClientAuthDetails::new();
        if let Some(mut certkey) = maybe_certkey {
            debug!("Attempting client auth");
            let maybe_signer = certkey
                .key
                .choose_scheme(&compat_sigschemes);
            client_auth.cert = Some(certkey.take_cert());
            client_auth.signer = maybe_signer;
            client_auth.auth_context = Some(certreq.context.0.clone());
        } else {
            debug!("Client auth requested but no cert selected");
        }

        Ok(Box::new(ExpectCertificate {
            dns_name: self.dns_name,
            randoms: self.randoms,
            transcript: self.transcript,
            key_schedule: self.key_schedule,
            may_send_sct_list: self.may_send_sct_list,
            client_auth: Some(client_auth),
            hash_at_client_recvd_server_hello: self.hash_at_client_recvd_server_hello,
        }))
    }
}

fn emit_certificate_tls13(
    transcript: &mut HandshakeHash,
    client_auth: &mut ClientAuthDetails,
    sess: &mut ClientSessionImpl,
) {
    let context = client_auth
        .auth_context
        .take()
        .unwrap_or_else(Vec::new);

    let mut cert_payload = CertificatePayloadTLS13 {
        context: PayloadU8::new(context),
        entries: Vec::new(),
    };

    if let Some(cert_chain) = client_auth.cert.take() {
        for cert in cert_chain {
            cert_payload
                .entries
                .push(CertificateEntry::new(cert));
        }
    }

    let m = Message {
        typ: ContentType::Handshake,
        version: ProtocolVersion::TLSv1_3,
        payload: MessagePayload::Handshake(HandshakeMessagePayload {
            typ: HandshakeType::Certificate,
            payload: HandshakePayload::CertificateTLS13(cert_payload),
        }),
    };
    transcript.add_message(&m);
    sess.common.send_msg(m, true);
}

fn emit_certverify_tls13(
    transcript: &mut HandshakeHash,
    client_auth: &mut ClientAuthDetails,
    sess: &mut ClientSessionImpl,
) -> Result<(), TlsError> {
    let signer = match client_auth.signer.take() {
        Some(s) => s,
        None => {
            debug!("Skipping certverify message (no client scheme/key)");
            return Ok(());
        }
    };

    let message = verify::construct_tls13_client_verify_message(&transcript.get_current_hash());

    let scheme = signer.get_scheme();
    let sig = signer.sign(&message)?;
    let dss = DigitallySignedStruct::new(scheme, sig);

    let m = Message {
        typ: ContentType::Handshake,
        version: ProtocolVersion::TLSv1_3,
        payload: MessagePayload::Handshake(HandshakeMessagePayload {
            typ: HandshakeType::CertificateVerify,
            payload: HandshakePayload::CertificateVerify(dss),
        }),
    };

    transcript.add_message(&m);
    sess.common.send_msg(m, true);
    Ok(())
}

fn emit_finished_tls13(
    transcript: &mut HandshakeHash,
    key_schedule: &KeyScheduleTrafficWithClientFinishedPending,
    sess: &mut ClientSessionImpl,
) {
    let handshake_hash = transcript.get_current_hash();
    let verify_data = key_schedule.sign_client_finish(&handshake_hash);
    let verify_data_payload = Payload::new(verify_data.as_ref());

    let m = Message {
        typ: ContentType::Handshake,
        version: ProtocolVersion::TLSv1_3,
        payload: MessagePayload::Handshake(HandshakeMessagePayload {
            typ: HandshakeType::Finished,
            payload: HandshakePayload::Finished(verify_data_payload),
        }),
    };

    transcript.add_message(&m);
    sess.common.send_msg(m, true);
}

fn emit_end_of_early_data_tls13(transcript: &mut HandshakeHash, sess: &mut ClientSessionImpl) {
    if sess.common.is_quic() {
        return;
    }

    let m = Message {
        typ: ContentType::Handshake,
        version: ProtocolVersion::TLSv1_3,
        payload: MessagePayload::Handshake(HandshakeMessagePayload {
            typ: HandshakeType::EndOfEarlyData,
            payload: HandshakePayload::EndOfEarlyData,
        }),
    };

    transcript.add_message(&m);
    sess.common.send_msg(m, true);
}

struct ExpectFinished {
    dns_name: webpki::DNSName,
    randoms: SessionRandoms,
    transcript: HandshakeHash,
    key_schedule: KeyScheduleHandshake,
    client_auth: Option<ClientAuthDetails>,
    cert_verified: verify::ServerCertVerified,
    sig_verified: verify::HandshakeSignatureValid,
    hash_at_client_recvd_server_hello: Digest,
}

impl hs::State for ExpectFinished {
    fn handle(self: Box<Self>, sess: &mut ClientSessionImpl, m: Message) -> hs::NextStateOrError {
        let mut st = *self;
        let finished =
            require_handshake_msg!(m, HandshakeType::Finished, HandshakePayload::Finished)?;

        let handshake_hash = st.transcript.get_current_hash();
        let expect_verify_data = st
            .key_schedule
            .sign_server_finish(&handshake_hash);

        let fin = constant_time::verify_slices_are_equal(expect_verify_data.as_ref(), &finished.0)
            .map_err(|_| {
                sess.common
                    .send_fatal_alert(AlertDescription::DecryptError);
                TlsError::DecryptError
            })
            .map(|_| verify::FinishedMessageVerified::assertion())?;

        let suite = sess.common.get_suite_assert();
        let maybe_write_key = if sess.common.early_traffic {
            /* Derive the client-to-server encryption key before key schedule update */
            let key = st
                .key_schedule
                .client_handshake_traffic_secret(
                    &st.hash_at_client_recvd_server_hello,
                    &*sess.config.key_log,
                    &st.randoms.client,
                );
            Some(key)
        } else {
            None
        };

        st.transcript.add_message(&m);

        let hash_after_handshake = st.transcript.get_current_hash();
        /* The EndOfEarlyData message to server is still encrypted with early data keys,
         * but appears in the transcript after the server Finished. */
        if let Some(write_key) = maybe_write_key {
            emit_end_of_early_data_tls13(&mut st.transcript, sess);
            sess.common.early_traffic = false;
            sess.early_data.finished();
            sess.common
                .record_layer
                .set_message_encrypter(cipher::new_tls13_write(suite, &write_key));
        }

        /* Send our authentication/finished messages.  These are still encrypted
         * with our handshake keys. */
        if let Some(client_auth) = &mut st.client_auth {
            emit_certificate_tls13(&mut st.transcript, client_auth, sess);
            emit_certverify_tls13(&mut st.transcript, client_auth, sess)?;
        }

        let mut key_schedule_finished = st
            .key_schedule
            .into_traffic_with_client_finished_pending();
        emit_finished_tls13(&mut st.transcript, &key_schedule_finished, sess);

        /* Now move to our application traffic keys. */
        hs::check_aligned_handshake(sess)?;

        /* Traffic from server is now decrypted with application data keys. */
        let read_key = key_schedule_finished.server_application_traffic_secret(
            &hash_after_handshake,
            &*sess.config.key_log,
            &st.randoms.client,
        );
        sess.common
            .record_layer
            .set_message_decrypter(cipher::new_tls13_read(suite, &read_key));

        key_schedule_finished.exporter_master_secret(
            &hash_after_handshake,
            &*sess.config.key_log,
            &st.randoms.client,
        );

        let write_key = key_schedule_finished.client_application_traffic_secret(
            &hash_after_handshake,
            &*sess.config.key_log,
            &st.randoms.client,
        );
        sess.common
            .record_layer
            .set_message_encrypter(cipher::new_tls13_write(suite, &write_key));

        let key_schedule_traffic = key_schedule_finished.into_traffic();
        sess.common.start_traffic();

        let st = ExpectTraffic {
            dns_name: st.dns_name,
            transcript: st.transcript,
            key_schedule: key_schedule_traffic,
            want_write_key_update: false,
            _cert_verified: st.cert_verified,
            _sig_verified: st.sig_verified,
            _fin_verified: fin,
        };

        #[cfg(feature = "quic")]
        {
            if sess.common.protocol == Protocol::Quic {
                sess.common.quic.traffic_secrets = Some(quic::Secrets {
                    client: write_key,
                    server: read_key,
                });
                return Ok(Box::new(ExpectQUICTraffic(st)));
            }
        }

        Ok(Box::new(st))
    }
}

// -- Traffic transit state (TLS1.3) --
// In this state we can be sent tickets, keyupdates,
// and application data.
struct ExpectTraffic {
    dns_name: webpki::DNSName,
    transcript: HandshakeHash,
    key_schedule: KeyScheduleTraffic,
    want_write_key_update: bool,
    _cert_verified: verify::ServerCertVerified,
    _sig_verified: verify::HandshakeSignatureValid,
    _fin_verified: verify::FinishedMessageVerified,
}

impl ExpectTraffic {
    fn handle_new_ticket_tls13(
        &mut self,
        sess: &mut ClientSessionImpl,
        nst: &NewSessionTicketPayloadTLS13,
    ) -> Result<(), TlsError> {
        let handshake_hash = self.transcript.get_current_hash();
        let secret = self
            .key_schedule
            .resumption_master_secret_and_derive_ticket_psk(&handshake_hash, &nst.nonce.0);

        let mut value = persist::ClientSessionValue::new(
            ProtocolVersion::TLSv1_3,
            sess.common.get_suite_assert(),
            &SessionID::empty(),
            nst.ticket.0.clone(),
            secret,
            &sess.server_cert_chain,
        );
        value.set_times(ticketer::timebase(), nst.lifetime, nst.age_add);

        if let Some(sz) = nst.get_max_early_data_size() {
            value.set_max_early_data_size(sz);
            #[cfg(feature = "quic")]
            {
                if sess.common.protocol == Protocol::Quic {
                    if sz != 0 && sz != 0xffff_ffff {
                        return Err(TlsError::PeerMisbehavedError(
                            "invalid max_early_data_size".into(),
                        ));
                    }
                }
            }
        }

        let key = persist::ClientSessionKey::session_for_dns_name(self.dns_name.as_ref());
        #[allow(unused_mut)]
        let mut ticket = value.get_encoding();

        #[cfg(feature = "quic")]
        {
            if sess.common.protocol == Protocol::Quic {
                PayloadU16::encode_slice(
                    sess.common
                        .quic
                        .params
                        .as_ref()
                        .unwrap(),
                    &mut ticket,
                );
            }
        }

        let worked = sess
            .config
            .session_persistence
            .put(key.get_encoding(), ticket);

        if worked {
            debug!("Ticket saved");
        } else {
            debug!("Ticket not saved");
        }
        Ok(())
    }

    fn handle_key_update(
        &mut self,
        sess: &mut ClientSessionImpl,
        kur: &KeyUpdateRequest,
    ) -> Result<(), TlsError> {
        #[cfg(feature = "quic")]
        {
            if let Protocol::Quic = sess.common.protocol {
                sess.common
                    .send_fatal_alert(AlertDescription::UnexpectedMessage);
                let msg = "KeyUpdate received in QUIC connection".to_string();
                warn!("{}", msg);
                return Err(TlsError::PeerMisbehavedError(msg));
            }
        }

        // Mustn't be interleaved with other handshake messages.
        hs::check_aligned_handshake(sess)?;

        match kur {
            KeyUpdateRequest::UpdateNotRequested => {}
            KeyUpdateRequest::UpdateRequested => {
                self.want_write_key_update = true;
            }
            _ => {
                sess.common
                    .send_fatal_alert(AlertDescription::IllegalParameter);
                return Err(TlsError::CorruptMessagePayload(ContentType::Handshake));
            }
        }

        // Update our read-side keys.
        let new_read_key = self
            .key_schedule
            .next_server_application_traffic_secret();
        let suite = sess.common.get_suite_assert();
        sess.common
            .record_layer
            .set_message_decrypter(cipher::new_tls13_read(suite, &new_read_key));

        Ok(())
    }
}

impl hs::State for ExpectTraffic {
    fn handle(
        mut self: Box<Self>,
        sess: &mut ClientSessionImpl,
        mut m: Message,
    ) -> hs::NextStateOrError {
        if m.is_content_type(ContentType::ApplicationData) {
            sess.common
                .take_received_plaintext(m.take_opaque_payload().unwrap());
        } else if let Ok(ref new_ticket) = require_handshake_msg!(
            m,
            HandshakeType::NewSessionTicket,
            HandshakePayload::NewSessionTicketTLS13
        ) {
            self.handle_new_ticket_tls13(sess, new_ticket)?;
        } else if let Ok(ref key_update) =
            require_handshake_msg!(m, HandshakeType::KeyUpdate, HandshakePayload::KeyUpdate)
        {
            self.handle_key_update(sess, key_update)?;
        } else {
            check_message(
                &m,
                &[ContentType::ApplicationData, ContentType::Handshake],
                &[HandshakeType::NewSessionTicket, HandshakeType::KeyUpdate],
            )?;
        }

        Ok(self)
    }

    fn export_keying_material(
        &self,
        output: &mut [u8],
        label: &[u8],
        context: Option<&[u8]>,
    ) -> Result<(), TlsError> {
        self.key_schedule
            .export_keying_material(output, label, context)
    }

    fn perhaps_write_key_update(&mut self, sess: &mut ClientSessionImpl) {
        if self.want_write_key_update {
            self.want_write_key_update = false;
            sess.common
                .send_msg_encrypt(Message::build_key_update_notify());

            let write_key = self
                .key_schedule
                .next_client_application_traffic_secret();
            let scs = sess.common.get_suite_assert();
            sess.common
                .record_layer
                .set_message_encrypter(cipher::new_tls13_write(scs, &write_key));
        }
    }
}

#[cfg(feature = "quic")]
pub struct ExpectQUICTraffic(ExpectTraffic);

#[cfg(feature = "quic")]
impl hs::State for ExpectQUICTraffic {
    fn handle(
        mut self: Box<Self>,
        sess: &mut ClientSessionImpl,
        m: Message,
    ) -> hs::NextStateOrError {
        let nst = require_handshake_msg!(
            m,
            HandshakeType::NewSessionTicket,
            HandshakePayload::NewSessionTicketTLS13
        )?;
        self.0
            .handle_new_ticket_tls13(sess, nst)?;
        Ok(self)
    }

    fn export_keying_material(
        &self,
        output: &mut [u8],
        label: &[u8],
        context: Option<&[u8]>,
    ) -> Result<(), TlsError> {
        self.0
            .export_keying_material(output, label, context)
    }
}<|MERGE_RESOLUTION|>--- conflicted
+++ resolved
@@ -107,15 +107,8 @@
     // - if not, send just the first configured group.
     //
     let group = retryreq
-<<<<<<< HEAD
-        .and_then(|req| {
-            HelloRetryRequest::get_requested_key_share_group(req)
-        })
+        .and_then(|req| HelloRetryRequest::get_requested_key_share_group(req))
         .or_else(|| find_kx_hint(sess, dns_name))
-=======
-        .and_then(|req| HelloRetryRequest::get_requested_key_share_group(req))
-        .or_else(|| find_kx_hint(sess, handshake.dns_name.as_ref()))
->>>>>>> 75d08697
         .unwrap_or_else(|| {
             sess.config
                 .kx_groups
