--- conflicted
+++ resolved
@@ -10,11 +10,6 @@
 use crate::msgs::handshake::SessionID;
 use crate::msgs::persist;
 use crate::sign;
-<<<<<<< HEAD
-use crate::kx;
-=======
-use webpki;
->>>>>>> 75d08697
 
 pub struct ServerCertDetails {
     pub cert_chain: CertificatePayload,
