use crate::check::check_message;
use crate::client::ClientSessionImpl;
use crate::error::TLSError;
#[cfg(feature = "logging")]
use crate::log::{debug, trace};
use crate::msgs::base::{Payload, PayloadU8};
use crate::msgs::ccs::ChangeCipherSpecPayload;
use crate::msgs::codec::Codec;
use crate::msgs::enums::{AlertDescription, ProtocolVersion};
use crate::msgs::enums::{ContentType, HandshakeType};
use crate::msgs::handshake::{DecomposedSignatureScheme, SCTList, CertificatePayload};
use crate::msgs::handshake::DigitallySignedStruct;
use crate::msgs::handshake::ServerKeyExchangePayload;
use crate::msgs::handshake::{HandshakeMessagePayload, HandshakePayload};
use crate::msgs::message::{Message, MessagePayload};
use crate::msgs::persist;
use crate::session::{SessionRandoms, SessionSecrets};
use crate::SupportedCipherSuite;
use crate::kx;
use crate::ticketer;
use crate::verify;

use crate::client::common::{ClientAuthDetails, ReceivedTicketDetails};
use crate::client::common::{HandshakeDetails, ServerCertDetails, ServerKXDetails};
use crate::client::hs;

use ring::constant_time;
use std::mem;

pub struct ExpectCertificate {
    pub handshake: HandshakeDetails,
<<<<<<< HEAD
    pub dns_name: webpki::DNSName,
=======
    pub randoms: SessionRandoms,
>>>>>>> 15266ca2
    pub suite: &'static SupportedCipherSuite,
    pub may_send_cert_status: bool,
    pub must_issue_new_ticket: bool,
    pub server_cert_sct_list: Option<SCTList>,
}

impl ExpectCertificate {
    fn into_expect_certificate_status_or_server_kx(self, server_cert_chain: CertificatePayload) -> hs::NextState {
        Box::new(ExpectCertificateStatusOrServerKX {
            handshake: self.handshake,
<<<<<<< HEAD
            dns_name: self.dns_name,
=======
            randoms: self.randoms,
>>>>>>> 15266ca2
            suite: self.suite,
            server_cert_sct_list: self.server_cert_sct_list,
            server_cert_chain,
            must_issue_new_ticket: self.must_issue_new_ticket,
        })
    }

    fn into_expect_server_kx(self, server_cert_chain: CertificatePayload) -> hs::NextState {
        let server_cert = ServerCertDetails::new(
            server_cert_chain, vec![], self.server_cert_sct_list);

        Box::new(ExpectServerKX {
            handshake: self.handshake,
<<<<<<< HEAD
            dns_name: self.dns_name,
=======
            randoms: self.randoms,
>>>>>>> 15266ca2
            suite: self.suite,
            server_cert,
            must_issue_new_ticket: self.must_issue_new_ticket,
        })
    }
}

impl hs::State for ExpectCertificate {
    fn handle(
        mut self: Box<Self>,
        _sess: &mut ClientSessionImpl,
        m: Message,
    ) -> hs::NextStateOrError {
        let server_cert_chain =
            require_handshake_msg!(m, HandshakeType::Certificate, HandshakePayload::Certificate)?;
        self.handshake
            .transcript
            .add_message(&m);

        // TODO(perf): Avoid this clone of a large object.
        let server_cert_chain = server_cert_chain.clone();

        if self.may_send_cert_status {
            Ok(self.into_expect_certificate_status_or_server_kx(server_cert_chain))
        } else {
            Ok(self.into_expect_server_kx(server_cert_chain))
        }
    }
}

struct ExpectCertificateStatus {
    handshake: HandshakeDetails,
<<<<<<< HEAD
    dns_name: webpki::DNSName,
=======
    randoms: SessionRandoms,
>>>>>>> 15266ca2
    suite: &'static SupportedCipherSuite,
    server_cert_sct_list: Option<SCTList>,
    server_cert_chain: CertificatePayload,
    must_issue_new_ticket: bool,
}

impl ExpectCertificateStatus {
    fn into_expect_server_kx(self, server_ocsp_response: Vec<u8>) -> hs::NextState {
        let server_cert = ServerCertDetails::new(
            self.server_cert_chain, server_ocsp_response, self.server_cert_sct_list);

        Box::new(ExpectServerKX {
            handshake: self.handshake,
<<<<<<< HEAD
            dns_name: self.dns_name,
=======
            randoms: self.randoms,
>>>>>>> 15266ca2
            suite: self.suite,
            server_cert,
            must_issue_new_ticket: self.must_issue_new_ticket,
        })
    }
}

impl hs::State for ExpectCertificateStatus {
    fn handle(
        mut self: Box<Self>,
        _sess: &mut ClientSessionImpl,
        m: Message,
    ) -> hs::NextStateOrError {
        self.handshake
            .transcript
            .add_message(&m);
        let mut status = require_handshake_msg_mut!(
            m,
            HandshakeType::CertificateStatus,
            HandshakePayload::CertificateStatus
        )?;

        let server_cert_ocsp_response = status.take_ocsp_response();
        trace!(
            "Server stapled OCSP response is {:?}",
            &server_cert_ocsp_response
        );
        Ok(self.into_expect_server_kx(server_cert_ocsp_response))
    }
}

struct ExpectCertificateStatusOrServerKX {
    handshake: HandshakeDetails,
<<<<<<< HEAD
    dns_name: webpki::DNSName,
=======
    randoms: SessionRandoms,
>>>>>>> 15266ca2
    suite: &'static SupportedCipherSuite,
    server_cert_sct_list: Option<SCTList>,
    server_cert_chain: CertificatePayload,
    must_issue_new_ticket: bool,
}

impl ExpectCertificateStatusOrServerKX {
    fn into_expect_server_kx(self) -> hs::NextState {
        let server_cert = ServerCertDetails::new(
            self.server_cert_chain, vec![], self.server_cert_sct_list);
        Box::new(ExpectServerKX {
            handshake: self.handshake,
<<<<<<< HEAD
            dns_name: self.dns_name,
=======
            randoms: self.randoms,
>>>>>>> 15266ca2
            suite: self.suite,
            server_cert,
            must_issue_new_ticket: self.must_issue_new_ticket,
        })
    }

    fn into_expect_certificate_status(self) -> hs::NextState {
        Box::new(ExpectCertificateStatus {
            handshake: self.handshake,
<<<<<<< HEAD
            dns_name: self.dns_name,
=======
            randoms: self.randoms,
>>>>>>> 15266ca2
            suite: self.suite,
            server_cert_sct_list: self.server_cert_sct_list,
            server_cert_chain: self.server_cert_chain,
            must_issue_new_ticket: self.must_issue_new_ticket,
        })
    }
}

impl hs::State for ExpectCertificateStatusOrServerKX {
    fn handle(self: Box<Self>, sess: &mut ClientSessionImpl, m: Message) -> hs::NextStateOrError {
        check_message(
            &m,
            &[ContentType::Handshake],
            &[
                HandshakeType::ServerKeyExchange,
                HandshakeType::CertificateStatus,
            ],
        )?;
        if m.is_handshake_type(HandshakeType::ServerKeyExchange) {
            self.into_expect_server_kx()
                .handle(sess, m)
        } else {
            self.into_expect_certificate_status()
                .handle(sess, m)
        }
    }
}

struct ExpectServerKX {
    handshake: HandshakeDetails,
<<<<<<< HEAD
    dns_name: webpki::DNSName,
=======
    randoms: SessionRandoms,
>>>>>>> 15266ca2
    suite: &'static SupportedCipherSuite,
    server_cert: ServerCertDetails,
    must_issue_new_ticket: bool,
}

impl ExpectServerKX {
    fn into_expect_server_done_or_certreq(self, skx: ServerKXDetails) -> hs::NextState {
        Box::new(ExpectServerDoneOrCertReq {
            handshake: self.handshake,
<<<<<<< HEAD
            dns_name: self.dns_name,
=======
            randoms: self.randoms,
>>>>>>> 15266ca2
            suite: self.suite,
            server_cert: self.server_cert,
            server_kx: skx,
            must_issue_new_ticket: self.must_issue_new_ticket,
        })
    }
}

impl hs::State for ExpectServerKX {
    fn handle(
        mut self: Box<Self>,
        sess: &mut ClientSessionImpl,
        m: Message,
    ) -> hs::NextStateOrError {
        let opaque_kx = require_handshake_msg!(
            m,
            HandshakeType::ServerKeyExchange,
            HandshakePayload::ServerKeyExchange
        )?;
        self.handshake
            .transcript
            .add_message(&m);

        let decoded_kx = opaque_kx.unwrap_given_kxa(&self.suite.kx)
            .ok_or_else(|| {
                sess.common
                    .send_fatal_alert(AlertDescription::DecodeError);
                TLSError::CorruptMessagePayload(ContentType::Handshake)
            })?;

        // Save the signature and signed parameters for later verification.
        let mut kx_params = Vec::new();
        decoded_kx.encode_params(&mut kx_params);
        let skx = ServerKXDetails::new(kx_params, decoded_kx.get_sig().unwrap());

        #[cfg_attr(not(feature = "logging"), allow(unused_variables))]
        {
            if let ServerKeyExchangePayload::ECDHE(ecdhe) = decoded_kx {
                debug!("ECDHE curve is {:?}", ecdhe.params.curve_params);
            }
        }

        Ok(self.into_expect_server_done_or_certreq(skx))
    }
}

fn emit_certificate(
    handshake: &mut HandshakeDetails,
    client_auth: &mut ClientAuthDetails,
    sess: &mut ClientSessionImpl,
) {
    let chosen_cert = client_auth.cert.take();

    let cert = Message {
        typ: ContentType::Handshake,
        version: ProtocolVersion::TLSv1_2,
        payload: MessagePayload::Handshake(HandshakeMessagePayload {
            typ: HandshakeType::Certificate,
            payload: HandshakePayload::Certificate(chosen_cert.unwrap_or_else(Vec::new)),
        }),
    };

    handshake.transcript.add_message(&cert);
    sess.common.send_msg(cert, false);
}

fn emit_clientkx(
    handshake: &mut HandshakeDetails,
    sess: &mut ClientSessionImpl,
    kxd: &kx::KeyExchangeResult,
) {
    let mut buf = Vec::new();
    let ecpoint = PayloadU8::new(Vec::from(kxd.pubkey.as_ref()));
    ecpoint.encode(&mut buf);
    let pubkey = Payload::new(buf);

    let ckx = Message {
        typ: ContentType::Handshake,
        version: ProtocolVersion::TLSv1_2,
        payload: MessagePayload::Handshake(HandshakeMessagePayload {
            typ: HandshakeType::ClientKeyExchange,
            payload: HandshakePayload::ClientKeyExchange(pubkey),
        }),
    };

    handshake.transcript.add_message(&ckx);
    sess.common.send_msg(ckx, false);
}

fn emit_certverify(
    handshake: &mut HandshakeDetails,
    client_auth: &mut ClientAuthDetails,
    sess: &mut ClientSessionImpl,
) -> Result<(), TLSError> {
    let signer = match client_auth.signer.take() {
        None => {
            trace!("Not sending CertificateVerify, no key");
            handshake
                .transcript
                .abandon_client_auth();
            return Ok(());
        },
        Some(signer) => {
            signer
        }
    };

    let message = handshake
        .transcript
        .take_handshake_buf();
    let scheme = signer.get_scheme();
    let sig = signer.sign(&message)?;
    let body = DigitallySignedStruct::new(scheme, sig);

    let m = Message {
        typ: ContentType::Handshake,
        version: ProtocolVersion::TLSv1_2,
        payload: MessagePayload::Handshake(HandshakeMessagePayload {
            typ: HandshakeType::CertificateVerify,
            payload: HandshakePayload::CertificateVerify(body),
        }),
    };

    handshake.transcript.add_message(&m);
    sess.common.send_msg(m, false);
    Ok(())
}

fn emit_ccs(sess: &mut ClientSessionImpl) {
    let ccs = Message {
        typ: ContentType::ChangeCipherSpec,
        version: ProtocolVersion::TLSv1_2,
        payload: MessagePayload::ChangeCipherSpec(ChangeCipherSpecPayload {}),
    };

    sess.common.send_msg(ccs, false);
}

fn emit_finished(
    secrets: &SessionSecrets,
    handshake: &mut HandshakeDetails,
    sess: &mut ClientSessionImpl,
) {
    let vh = handshake.transcript.get_current_hash();
    let verify_data = secrets.client_verify_data(&vh);
    let verify_data_payload = Payload::new(verify_data);

    let f = Message {
        typ: ContentType::Handshake,
        version: ProtocolVersion::TLSv1_2,
        payload: MessagePayload::Handshake(HandshakeMessagePayload {
            typ: HandshakeType::Finished,
            payload: HandshakePayload::Finished(verify_data_payload),
        }),
    };

    handshake.transcript.add_message(&f);
    sess.common.send_msg(f, true);
}

// --- Either a CertificateRequest, or a ServerHelloDone. ---
// Existence of the CertificateRequest tells us the server is asking for
// client auth.  Otherwise we go straight to ServerHelloDone.
struct ExpectCertificateRequest {
    handshake: HandshakeDetails,
<<<<<<< HEAD
    dns_name: webpki::DNSName,
=======
    randoms: SessionRandoms,
>>>>>>> 15266ca2
    suite: &'static SupportedCipherSuite,
    server_cert: ServerCertDetails,
    server_kx: ServerKXDetails,
    must_issue_new_ticket: bool,
}

impl ExpectCertificateRequest {
    fn into_expect_server_done(self, client_auth: ClientAuthDetails) -> hs::NextState {
        Box::new(ExpectServerDone {
            handshake: self.handshake,
<<<<<<< HEAD
            dns_name: self.dns_name,
=======
            randoms: self.randoms,
>>>>>>> 15266ca2
            suite: self.suite,
            server_cert: self.server_cert,
            server_kx: self.server_kx,
            client_auth: Some(client_auth),
            must_issue_new_ticket: self.must_issue_new_ticket,
        })
    }
}

impl hs::State for ExpectCertificateRequest {
    fn handle(
        mut self: Box<Self>,
        sess: &mut ClientSessionImpl,
        m: Message,
    ) -> hs::NextStateOrError {
        let certreq = require_handshake_msg!(
            m,
            HandshakeType::CertificateRequest,
            HandshakePayload::CertificateRequest
        )?;
        self.handshake
            .transcript
            .add_message(&m);
        debug!("Got CertificateRequest {:?}", certreq);

        let mut client_auth = ClientAuthDetails::new();

        // The RFC jovially describes the design here as 'somewhat complicated'
        // and 'somewhat underspecified'.  So thanks for that.
        //
        // We ignore certreq.certtypes as a result, since the information it contains
        // is entirely duplicated in certreq.sigschemes.

        let canames = certreq
            .canames
            .iter()
            .map(|p| p.0.as_slice())
            .collect::<Vec<&[u8]>>();
        let maybe_certkey = sess
            .config
            .client_auth_cert_resolver
            .resolve(&canames, &certreq.sigschemes);

        if let Some(mut certkey) = maybe_certkey {
            let maybe_signer = certkey
                .key
                .choose_scheme(&certreq.sigschemes);

            if let Some(_) = &maybe_signer {
                debug!("Attempting client auth");
                client_auth.cert = Some(certkey.take_cert());
            }
            client_auth.signer = maybe_signer;
        } else {
            debug!("Client auth requested but no cert/sigscheme available");
        }

        Ok(self.into_expect_server_done(client_auth))
    }
}

struct ExpectServerDoneOrCertReq {
    handshake: HandshakeDetails,
<<<<<<< HEAD
    dns_name: webpki::DNSName,
=======
    randoms: SessionRandoms,
>>>>>>> 15266ca2
    suite: &'static SupportedCipherSuite,
    server_cert: ServerCertDetails,
    server_kx: ServerKXDetails,
    must_issue_new_ticket: bool,
}

impl ExpectServerDoneOrCertReq {
    fn into_expect_certificate_req(self) -> hs::NextState {
        Box::new(ExpectCertificateRequest {
            handshake: self.handshake,
<<<<<<< HEAD
            dns_name: self.dns_name,
=======
            randoms: self.randoms,
>>>>>>> 15266ca2
            suite: self.suite,
            server_cert: self.server_cert,
            server_kx: self.server_kx,
            must_issue_new_ticket: self.must_issue_new_ticket,
        })
    }

    fn into_expect_server_done(self) -> hs::NextState {
        Box::new(ExpectServerDone {
            handshake: self.handshake,
<<<<<<< HEAD
            dns_name: self.dns_name,
=======
            randoms: self.randoms,
>>>>>>> 15266ca2
            suite: self.suite,
            server_cert: self.server_cert,
            server_kx: self.server_kx,
            client_auth: None,
            must_issue_new_ticket: self.must_issue_new_ticket,
        })
    }
}

impl hs::State for ExpectServerDoneOrCertReq {
    fn handle(
        mut self: Box<Self>,
        sess: &mut ClientSessionImpl,
        m: Message,
    ) -> hs::NextStateOrError {
        if require_handshake_msg!(
            m,
            HandshakeType::CertificateRequest,
            HandshakePayload::CertificateRequest
        )
        .is_ok()
        {
            self.into_expect_certificate_req()
                .handle(sess, m)
        } else {
            self.handshake
                .transcript
                .abandon_client_auth();
            self.into_expect_server_done()
                .handle(sess, m)
        }
    }
}

struct ExpectServerDone {
    handshake: HandshakeDetails,
<<<<<<< HEAD
    dns_name: webpki::DNSName,
=======
    randoms: SessionRandoms,
>>>>>>> 15266ca2
    suite: &'static SupportedCipherSuite,
    server_cert: ServerCertDetails,
    server_kx: ServerKXDetails,
    client_auth: Option<ClientAuthDetails>,
    must_issue_new_ticket: bool,
}

impl ExpectServerDone {
    fn into_expect_new_ticket(
        self,
        secrets: SessionSecrets,
        certv: verify::ServerCertVerified,
        sigv: verify::HandshakeSignatureValid,
    ) -> hs::NextState {
        Box::new(ExpectNewTicket {
            secrets,
            handshake: self.handshake,
            dns_name: self.dns_name,
            resuming: false,
            cert_verified: certv,
            sig_verified: sigv,
        })
    }

    fn into_expect_ccs(
        self,
        secrets: SessionSecrets,
        certv: verify::ServerCertVerified,
        sigv: verify::HandshakeSignatureValid,
    ) -> hs::NextState {
        Box::new(ExpectCCS {
            secrets,
            handshake: self.handshake,
            dns_name: self.dns_name,
            ticket: ReceivedTicketDetails::new(),
            resuming: false,
            cert_verified: certv,
            sig_verified: sigv,
        })
    }
}

impl hs::State for ExpectServerDone {
    fn handle(self: Box<Self>, sess: &mut ClientSessionImpl, m: Message) -> hs::NextStateOrError {
        let mut st = *self;
        check_message(
            &m,
            &[ContentType::Handshake],
            &[HandshakeType::ServerHelloDone],
        )?;
        st.handshake.transcript.add_message(&m);

        hs::check_aligned_handshake(sess)?;

        trace!("Server cert is {:?}", st.server_cert.cert_chain);
        debug!("Server DNS name is {:?}", st.dns_name);

        let suite = st.suite;

        // 1. Verify the cert chain.
        // 2. Verify any SCTs provided with the certificate.
        // 3. Verify that the top certificate signed their kx.
        // 4. If doing client auth, send our Certificate.
        // 5. Complete the key exchange:
        //    a) generate our kx pair
        //    b) emit a ClientKeyExchange containing it
        //    c) if doing client auth, emit a CertificateVerify
        //    d) emit a CCS
        //    e) derive the shared keys, and start encryption
        // 6. emit a Finished, our first encrypted message under the new keys.

        // 1.
        let (end_entity, intermediates) = st
            .server_cert
            .cert_chain
            .split_first()
            .ok_or(TLSError::NoCertificatesPresented)?;
        let now = std::time::SystemTime::now();
        let certv = sess
            .config
            .get_verifier()
            .verify_server_cert(
                end_entity,
                intermediates,
                &sess.config.root_store,
                st.dns_name.as_ref(),
                &st.server_cert.ocsp_response,
                now,
            )
            .map_err(|err| hs::send_cert_error_alert(sess, err))?;

        // 2. Verify any included SCTs.
        match (st.server_cert.scts.as_ref(), sess.config.ct_logs) {
            (Some(scts), Some(logs)) => {
                verify::verify_scts(&st.server_cert.cert_chain[0], now, scts, logs)?;
            }
            (_, _) => {}
        }

        // 3.
        // Build up the contents of the signed message.
        // It's ClientHello.random || ServerHello.random || ServerKeyExchange.params
        let sigv = {
            let mut message = Vec::new();
            message.extend_from_slice(&st.randoms.client);
            message.extend_from_slice(&st.randoms.server);
            message.extend_from_slice(&st.server_kx.kx_params);

            // Check the signature is compatible with the ciphersuite.
            let sig = &st.server_kx.kx_sig;
            if !suite.usable_for_sigalg(sig.scheme.sign()) {
                let error_message = format!(
                    "peer signed kx with wrong algorithm (got {:?} expect {:?})",
                    sig.scheme.sign(),
                    suite.sign
                );
                return Err(TLSError::PeerMisbehavedError(error_message));
            }

            sess.config
                .get_verifier()
                .verify_tls12_signature(&message, &st.server_cert.cert_chain[0], sig)
                .map_err(|err| hs::send_cert_error_alert(sess, err))?
        };
        sess.server_cert_chain = st.server_cert.take_chain();

        // 4.
        if let Some(client_auth) = &mut st.client_auth {
            emit_certificate(&mut st.handshake, client_auth, sess);
        }

        // 5a.
        let kxd = kx::KeyExchange::client_ecdhe(&st.server_kx.kx_params, &sess.config.kx_groups)
            .ok_or_else(|| TLSError::PeerMisbehavedError("key exchange failed".to_string()))?;

        // 5b.
        emit_clientkx(&mut st.handshake, sess, &kxd);
        // nb. EMS handshake hash only runs up to ClientKeyExchange.
        let handshake_hash = st
            .handshake
            .transcript
            .get_current_hash();

        // 5c.
        if let Some(client_auth) = &mut st.client_auth {
            emit_certverify(&mut st.handshake, client_auth, sess)?;
        }

        // 5d.
        emit_ccs(sess);

        // 5e. Now commit secrets.
        let secrets = if st.handshake.using_ems {
            SessionSecrets::new_ems(
                &st.randoms,
                &handshake_hash,
                suite,
                &kxd.shared_secret,
            )
        } else {
            SessionSecrets::new(&st.randoms, suite, &kxd.shared_secret)
        };
        sess.config.key_log.log(
            "CLIENT_RANDOM",
            &secrets.randoms.client,
            &secrets.master_secret,
        );
        sess.common
            .start_encryption_tls12(&secrets);
        sess.common
            .record_layer
            .start_encrypting();

        // 6.
        emit_finished(&secrets, &mut st.handshake, sess);

        if st.must_issue_new_ticket {
            Ok(st.into_expect_new_ticket(secrets, certv, sigv))
        } else {
            Ok(st.into_expect_ccs(secrets, certv, sigv))
        }
    }
}

// -- Waiting for their CCS --
pub struct ExpectCCS {
    pub secrets: SessionSecrets,
    pub handshake: HandshakeDetails,
    pub dns_name: webpki::DNSName,
    pub ticket: ReceivedTicketDetails,
    pub resuming: bool,
    pub cert_verified: verify::ServerCertVerified,
    pub sig_verified: verify::HandshakeSignatureValid,
}

impl ExpectCCS {
    fn into_expect_finished(self) -> hs::NextState {
        Box::new(ExpectFinished {
            secrets: self.secrets,
            handshake: self.handshake,
            dns_name: self.dns_name,
            ticket: self.ticket,
            resuming: self.resuming,
            cert_verified: self.cert_verified,
            sig_verified: self.sig_verified,
        })
    }
}

impl hs::State for ExpectCCS {
    fn handle(self: Box<Self>, sess: &mut ClientSessionImpl, m: Message) -> hs::NextStateOrError {
        check_message(&m, &[ContentType::ChangeCipherSpec], &[])?;
        // CCS should not be received interleaved with fragmented handshake-level
        // message.
        hs::check_aligned_handshake(sess)?;

        // nb. msgs layer validates trivial contents of CCS
        sess.common
            .record_layer
            .start_decrypting();

        Ok(self.into_expect_finished())
    }
}

pub struct ExpectNewTicket {
    pub secrets: SessionSecrets,
    pub handshake: HandshakeDetails,
    pub dns_name: webpki::DNSName,
    pub resuming: bool,
    pub cert_verified: verify::ServerCertVerified,
    pub sig_verified: verify::HandshakeSignatureValid,
}

impl ExpectNewTicket {
    fn into_expect_ccs(self, ticket: ReceivedTicketDetails) -> hs::NextState {
        Box::new(ExpectCCS {
            secrets: self.secrets,
            handshake: self.handshake,
            dns_name: self.dns_name,
            ticket,
            resuming: self.resuming,
            cert_verified: self.cert_verified,
            sig_verified: self.sig_verified,
        })
    }
}

impl hs::State for ExpectNewTicket {
    fn handle(
        mut self: Box<Self>,
        _sess: &mut ClientSessionImpl,
        m: Message,
    ) -> hs::NextStateOrError {
        self.handshake
            .transcript
            .add_message(&m);

        let nst = require_handshake_msg_mut!(
            m,
            HandshakeType::NewSessionTicket,
            HandshakePayload::NewSessionTicket
        )?;
        let recvd = ReceivedTicketDetails::from(nst.ticket.0, nst.lifetime_hint);
        Ok(self.into_expect_ccs(recvd))
    }
}

// -- Waiting for their finished --
fn save_session(
    secrets: &SessionSecrets,
    handshake: &mut HandshakeDetails,
    dns_name: webpki::DNSNameRef,
    recvd_ticket: &mut ReceivedTicketDetails,
    sess: &mut ClientSessionImpl,
) {
    // Save a ticket.  If we got a new ticket, save that.  Otherwise, save the
    // original ticket again.
    let mut ticket = mem::replace(&mut recvd_ticket.new_ticket, Vec::new());

    if ticket.is_empty() {
        if let Some(resuming_session) = &mut handshake.resuming_session {
            ticket = resuming_session.take_ticket();
        }
    }

    if handshake.session_id.is_empty() && ticket.is_empty() {
        debug!("Session not saved: server didn't allocate id or ticket");
        return;
    }

    let key = persist::ClientSessionKey::session_for_dns_name(dns_name);

    let master_secret = secrets.get_master_secret();
    let mut value = persist::ClientSessionValue::new(
        ProtocolVersion::TLSv1_2,
        secrets.suite(),
        &handshake.session_id,
        ticket,
        master_secret,
        &sess.server_cert_chain,
    );
    value.set_times(ticketer::timebase(), recvd_ticket.new_ticket_lifetime, 0);
    if handshake.using_ems {
        value.set_extended_ms_used();
    }

    let worked = sess
        .config
        .session_persistence
        .put(key.get_encoding(), value.get_encoding());

    if worked {
        debug!("Session saved");
    } else {
        debug!("Session not saved");
    }
}

struct ExpectFinished {
    handshake: HandshakeDetails,
    dns_name: webpki::DNSName,
    ticket: ReceivedTicketDetails,
    secrets: SessionSecrets,
    resuming: bool,
    cert_verified: verify::ServerCertVerified,
    sig_verified: verify::HandshakeSignatureValid,
}

impl ExpectFinished {
    fn into_expect_traffic(self, fin: verify::FinishedMessageVerified) -> hs::NextState {
        Box::new(ExpectTraffic {
            secrets: self.secrets,
            _cert_verified: self.cert_verified,
            _sig_verified: self.sig_verified,
            _fin_verified: fin,
        })
    }
}

impl hs::State for ExpectFinished {
    fn handle(self: Box<Self>, sess: &mut ClientSessionImpl, m: Message) -> hs::NextStateOrError {
        let mut st = *self;
        let finished =
            require_handshake_msg!(m, HandshakeType::Finished, HandshakePayload::Finished)?;

        hs::check_aligned_handshake(sess)?;

        // Work out what verify_data we expect.
        let vh = st
            .handshake
            .transcript
            .get_current_hash();
        let expect_verify_data = st.secrets.server_verify_data(&vh);

        // Constant-time verification of this is relatively unimportant: they only
        // get one chance.  But it can't hurt.
        let fin = constant_time::verify_slices_are_equal(&expect_verify_data, &finished.0)
            .map_err(|_| {
                sess.common
                    .send_fatal_alert(AlertDescription::DecryptError);
                TLSError::DecryptError
            })
            .map(|_| verify::FinishedMessageVerified::assertion())?;

        // Hash this message too.
        st.handshake.transcript.add_message(&m);

        save_session(&st.secrets, &mut st.handshake, st.dns_name.as_ref(), &mut st.ticket, sess);

        if st.resuming {
            emit_ccs(sess);
            sess.common
                .record_layer
                .start_encrypting();
            emit_finished(&st.secrets, &mut st.handshake, sess);
        }

        sess.common.start_traffic();
        Ok(st.into_expect_traffic(fin))
    }
}

// -- Traffic transit state --
struct ExpectTraffic {
    secrets: SessionSecrets,
    _cert_verified: verify::ServerCertVerified,
    _sig_verified: verify::HandshakeSignatureValid,
    _fin_verified: verify::FinishedMessageVerified,
}

impl hs::State for ExpectTraffic {
    fn handle(
        self: Box<Self>,
        sess: &mut ClientSessionImpl,
        mut m: Message,
    ) -> hs::NextStateOrError {
        check_message(&m, &[ContentType::ApplicationData], &[])?;
        sess.common
            .take_received_plaintext(m.take_opaque_payload().unwrap());
        Ok(self)
    }

    fn export_keying_material(
        &self,
        output: &mut [u8],
        label: &[u8],
        context: Option<&[u8]>,
    ) -> Result<(), TLSError> {
        self.secrets
            .export_keying_material(output, label, context);
        Ok(())
    }
}<|MERGE_RESOLUTION|>--- conflicted
+++ resolved
@@ -29,11 +29,8 @@
 
 pub struct ExpectCertificate {
     pub handshake: HandshakeDetails,
-<<<<<<< HEAD
     pub dns_name: webpki::DNSName,
-=======
     pub randoms: SessionRandoms,
->>>>>>> 15266ca2
     pub suite: &'static SupportedCipherSuite,
     pub may_send_cert_status: bool,
     pub must_issue_new_ticket: bool,
@@ -44,11 +41,8 @@
     fn into_expect_certificate_status_or_server_kx(self, server_cert_chain: CertificatePayload) -> hs::NextState {
         Box::new(ExpectCertificateStatusOrServerKX {
             handshake: self.handshake,
-<<<<<<< HEAD
-            dns_name: self.dns_name,
-=======
+            dns_name: self.dns_name,
             randoms: self.randoms,
->>>>>>> 15266ca2
             suite: self.suite,
             server_cert_sct_list: self.server_cert_sct_list,
             server_cert_chain,
@@ -62,11 +56,8 @@
 
         Box::new(ExpectServerKX {
             handshake: self.handshake,
-<<<<<<< HEAD
-            dns_name: self.dns_name,
-=======
+            dns_name: self.dns_name,
             randoms: self.randoms,
->>>>>>> 15266ca2
             suite: self.suite,
             server_cert,
             must_issue_new_ticket: self.must_issue_new_ticket,
@@ -99,11 +90,8 @@
 
 struct ExpectCertificateStatus {
     handshake: HandshakeDetails,
-<<<<<<< HEAD
     dns_name: webpki::DNSName,
-=======
     randoms: SessionRandoms,
->>>>>>> 15266ca2
     suite: &'static SupportedCipherSuite,
     server_cert_sct_list: Option<SCTList>,
     server_cert_chain: CertificatePayload,
@@ -117,11 +105,8 @@
 
         Box::new(ExpectServerKX {
             handshake: self.handshake,
-<<<<<<< HEAD
-            dns_name: self.dns_name,
-=======
+            dns_name: self.dns_name,
             randoms: self.randoms,
->>>>>>> 15266ca2
             suite: self.suite,
             server_cert,
             must_issue_new_ticket: self.must_issue_new_ticket,
@@ -155,11 +140,8 @@
 
 struct ExpectCertificateStatusOrServerKX {
     handshake: HandshakeDetails,
-<<<<<<< HEAD
     dns_name: webpki::DNSName,
-=======
     randoms: SessionRandoms,
->>>>>>> 15266ca2
     suite: &'static SupportedCipherSuite,
     server_cert_sct_list: Option<SCTList>,
     server_cert_chain: CertificatePayload,
@@ -172,11 +154,8 @@
             self.server_cert_chain, vec![], self.server_cert_sct_list);
         Box::new(ExpectServerKX {
             handshake: self.handshake,
-<<<<<<< HEAD
-            dns_name: self.dns_name,
-=======
+            dns_name: self.dns_name,
             randoms: self.randoms,
->>>>>>> 15266ca2
             suite: self.suite,
             server_cert,
             must_issue_new_ticket: self.must_issue_new_ticket,
@@ -186,11 +165,8 @@
     fn into_expect_certificate_status(self) -> hs::NextState {
         Box::new(ExpectCertificateStatus {
             handshake: self.handshake,
-<<<<<<< HEAD
-            dns_name: self.dns_name,
-=======
+            dns_name: self.dns_name,
             randoms: self.randoms,
->>>>>>> 15266ca2
             suite: self.suite,
             server_cert_sct_list: self.server_cert_sct_list,
             server_cert_chain: self.server_cert_chain,
@@ -221,11 +197,8 @@
 
 struct ExpectServerKX {
     handshake: HandshakeDetails,
-<<<<<<< HEAD
     dns_name: webpki::DNSName,
-=======
     randoms: SessionRandoms,
->>>>>>> 15266ca2
     suite: &'static SupportedCipherSuite,
     server_cert: ServerCertDetails,
     must_issue_new_ticket: bool,
@@ -235,11 +208,8 @@
     fn into_expect_server_done_or_certreq(self, skx: ServerKXDetails) -> hs::NextState {
         Box::new(ExpectServerDoneOrCertReq {
             handshake: self.handshake,
-<<<<<<< HEAD
-            dns_name: self.dns_name,
-=======
+            dns_name: self.dns_name,
             randoms: self.randoms,
->>>>>>> 15266ca2
             suite: self.suite,
             server_cert: self.server_cert,
             server_kx: skx,
@@ -405,11 +375,8 @@
 // client auth.  Otherwise we go straight to ServerHelloDone.
 struct ExpectCertificateRequest {
     handshake: HandshakeDetails,
-<<<<<<< HEAD
     dns_name: webpki::DNSName,
-=======
     randoms: SessionRandoms,
->>>>>>> 15266ca2
     suite: &'static SupportedCipherSuite,
     server_cert: ServerCertDetails,
     server_kx: ServerKXDetails,
@@ -420,11 +387,8 @@
     fn into_expect_server_done(self, client_auth: ClientAuthDetails) -> hs::NextState {
         Box::new(ExpectServerDone {
             handshake: self.handshake,
-<<<<<<< HEAD
-            dns_name: self.dns_name,
-=======
+            dns_name: self.dns_name,
             randoms: self.randoms,
->>>>>>> 15266ca2
             suite: self.suite,
             server_cert: self.server_cert,
             server_kx: self.server_kx,
@@ -488,11 +452,8 @@
 
 struct ExpectServerDoneOrCertReq {
     handshake: HandshakeDetails,
-<<<<<<< HEAD
     dns_name: webpki::DNSName,
-=======
     randoms: SessionRandoms,
->>>>>>> 15266ca2
     suite: &'static SupportedCipherSuite,
     server_cert: ServerCertDetails,
     server_kx: ServerKXDetails,
@@ -503,11 +464,8 @@
     fn into_expect_certificate_req(self) -> hs::NextState {
         Box::new(ExpectCertificateRequest {
             handshake: self.handshake,
-<<<<<<< HEAD
-            dns_name: self.dns_name,
-=======
+            dns_name: self.dns_name,
             randoms: self.randoms,
->>>>>>> 15266ca2
             suite: self.suite,
             server_cert: self.server_cert,
             server_kx: self.server_kx,
@@ -518,11 +476,8 @@
     fn into_expect_server_done(self) -> hs::NextState {
         Box::new(ExpectServerDone {
             handshake: self.handshake,
-<<<<<<< HEAD
-            dns_name: self.dns_name,
-=======
+            dns_name: self.dns_name,
             randoms: self.randoms,
->>>>>>> 15266ca2
             suite: self.suite,
             server_cert: self.server_cert,
             server_kx: self.server_kx,
@@ -559,11 +514,8 @@
 
 struct ExpectServerDone {
     handshake: HandshakeDetails,
-<<<<<<< HEAD
     dns_name: webpki::DNSName,
-=======
     randoms: SessionRandoms,
->>>>>>> 15266ca2
     suite: &'static SupportedCipherSuite,
     server_cert: ServerCertDetails,
     server_kx: ServerKXDetails,
