--- conflicted
+++ resolved
@@ -248,10 +248,7 @@
 mod client;
 mod key;
 mod bs_debug;
-<<<<<<< HEAD
-=======
-
->>>>>>> bf7b43d6
+
 /// Internal classes which may be useful outside the library.
 /// The contents of this section DO NOT form part of the stable interface.
 pub mod internal {
