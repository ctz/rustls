--- conflicted
+++ resolved
@@ -174,29 +174,6 @@
           file: final.info
           fail_ci_if_error: false
 
-<<<<<<< HEAD
-=======
-
-  minver:
-    name: Check minimum versions
-    runs-on: ubuntu-18.04
-    steps:
-      - name: Checkout sources
-        uses: actions/checkout@v2
-        with:
-          persist-credentials: false
-
-      - name: Install rust toolchain
-        uses: actions-rs/toolchain@v1
-        with:
-          toolchain: nightly
-          override: true
-          default: true
-
-      - name: cargo test (debug; all features; -Z minimal-versions)
-        run: cargo -Z minimal-versions test --all-features
-
->>>>>>> b4b20431
   format:
     name: Format
     runs-on: ubuntu-latest
